lockfileVersion: '9.0'

settings:
  autoInstallPeers: true
  excludeLinksFromLockfile: false

importers:

  .:
    dependencies:
      confbox:
        specifier: ^0.2.2
        version: 0.2.2
      exsolve:
        specifier: ^1.0.7
        version: 1.0.7
      pathe:
<<<<<<< HEAD
        specifier: ^2.0.2
        version: 2.0.2
      tinyglobby:
        specifier: ^0.2.10
        version: 0.2.10
=======
        specifier: ^2.0.3
        version: 2.0.3
>>>>>>> 7b781ed7
    devDependencies:
      '@types/node':
        specifier: ^24.3.0
        version: 24.3.0
      '@vitest/coverage-v8':
        specifier: ^3.2.4
        version: 3.2.4(vitest@3.2.4(@types/node@24.3.0)(jiti@2.5.1)(yaml@2.7.0))
      automd:
        specifier: ^0.4.0
        version: 0.4.0(magicast@0.3.5)
      changelogen:
        specifier: ^0.6.2
        version: 0.6.2(magicast@0.3.5)
      eslint:
        specifier: ^9.33.0
        version: 9.33.0(jiti@2.5.1)
      eslint-config-unjs:
        specifier: ^0.5.0
        version: 0.5.0(eslint@9.33.0(jiti@2.5.1))(typescript@5.9.2)
      expect-type:
        specifier: ^1.2.2
        version: 1.2.2
      jiti:
        specifier: ^2.5.1
        version: 2.5.1
      prettier:
        specifier: ^3.6.2
        version: 3.6.2
      typescript:
        specifier: ^5.9.2
        version: 5.9.2
      unbuild:
        specifier: ^3.6.1
        version: 3.6.1(typescript@5.9.2)
      vitest:
        specifier: ^3.2.4
        version: 3.2.4(@types/node@24.3.0)(jiti@2.5.1)(yaml@2.7.0)

packages:

  '@ampproject/remapping@2.3.0':
    resolution: {integrity: sha512-30iZtAPgz+LTIYoeivqYo853f02jBYSd5uGnGpkFV0M3xOt9aN73erkgYAmZU43x4VfqcnLxW9Kpg3R5LC4YYw==}
    engines: {node: '>=6.0.0'}

  '@babel/code-frame@7.27.1':
    resolution: {integrity: sha512-cjQ7ZlQ0Mv3b47hABuTevyTuYN4i+loJKGeV9flcCgIK37cCXRh+L1bd3iBHlynerhQ7BhCkn2BPbQUL+rGqFg==}
    engines: {node: '>=6.9.0'}

  '@babel/helper-string-parser@7.27.1':
    resolution: {integrity: sha512-qMlSxKbpRlAridDExk92nSobyDdpPijUq2DW6oDnUqd0iOGxmQjyqhMIihI9+zv4LPyZdRje2cavWPbCbWm3eA==}
    engines: {node: '>=6.9.0'}

  '@babel/helper-validator-identifier@7.27.1':
    resolution: {integrity: sha512-D2hP9eA+Sqx1kBZgzxZh0y1trbuU+JoDkiEwqhQ36nodYqJwyEIhPSdMNd7lOm/4io72luTPWH20Yda0xOuUow==}
    engines: {node: '>=6.9.0'}

  '@babel/parser@7.28.3':
    resolution: {integrity: sha512-7+Ey1mAgYqFAx2h0RuoxcQT5+MlG3GTV0TQrgr7/ZliKsm/MNDxVVutlWaziMq7wJNAz8MTqz55XLpWvva6StA==}
    engines: {node: '>=6.0.0'}
    hasBin: true

  '@babel/runtime@7.28.3':
    resolution: {integrity: sha512-9uIQ10o0WGdpP6GDhXcdOJPJuDgFtIDtN/9+ArJQ2NAfAmiuhTQdzkaTGR33v43GYS2UrSA0eX2pPPHoFVvpxA==}
    engines: {node: '>=6.9.0'}

  '@babel/types@7.28.2':
    resolution: {integrity: sha512-ruv7Ae4J5dUYULmeXw1gmb7rYRz57OWCPM57pHojnLq/3Z1CK2lNSLTCVjxVk1F/TZHwOZZrOWi0ur95BbLxNQ==}
    engines: {node: '>=6.9.0'}

  '@bcoe/v8-coverage@1.0.2':
    resolution: {integrity: sha512-6zABk/ECA/QYSCQ1NGiVwwbQerUCZ+TQbp64Q3AgmfNvurHH0j8TtXa1qbShXA6qqkpAj4V5W8pP6mLe1mcMqA==}
    engines: {node: '>=18'}

  '@esbuild/aix-ppc64@0.25.9':
    resolution: {integrity: sha512-OaGtL73Jck6pBKjNIe24BnFE6agGl+6KxDtTfHhy1HmhthfKouEcOhqpSL64K4/0WCtbKFLOdzD/44cJ4k9opA==}
    engines: {node: '>=18'}
    cpu: [ppc64]
    os: [aix]

  '@esbuild/android-arm64@0.25.9':
    resolution: {integrity: sha512-IDrddSmpSv51ftWslJMvl3Q2ZT98fUSL2/rlUXuVqRXHCs5EUF1/f+jbjF5+NG9UffUDMCiTyh8iec7u8RlTLg==}
    engines: {node: '>=18'}
    cpu: [arm64]
    os: [android]

  '@esbuild/android-arm@0.25.9':
    resolution: {integrity: sha512-5WNI1DaMtxQ7t7B6xa572XMXpHAaI/9Hnhk8lcxF4zVN4xstUgTlvuGDorBguKEnZO70qwEcLpfifMLoxiPqHQ==}
    engines: {node: '>=18'}
    cpu: [arm]
    os: [android]

  '@esbuild/android-x64@0.25.9':
    resolution: {integrity: sha512-I853iMZ1hWZdNllhVZKm34f4wErd4lMyeV7BLzEExGEIZYsOzqDWDf+y082izYUE8gtJnYHdeDpN/6tUdwvfiw==}
    engines: {node: '>=18'}
    cpu: [x64]
    os: [android]

  '@esbuild/darwin-arm64@0.25.9':
    resolution: {integrity: sha512-XIpIDMAjOELi/9PB30vEbVMs3GV1v2zkkPnuyRRURbhqjyzIINwj+nbQATh4H9GxUgH1kFsEyQMxwiLFKUS6Rg==}
    engines: {node: '>=18'}
    cpu: [arm64]
    os: [darwin]

  '@esbuild/darwin-x64@0.25.9':
    resolution: {integrity: sha512-jhHfBzjYTA1IQu8VyrjCX4ApJDnH+ez+IYVEoJHeqJm9VhG9Dh2BYaJritkYK3vMaXrf7Ogr/0MQ8/MeIefsPQ==}
    engines: {node: '>=18'}
    cpu: [x64]
    os: [darwin]

  '@esbuild/freebsd-arm64@0.25.9':
    resolution: {integrity: sha512-z93DmbnY6fX9+KdD4Ue/H6sYs+bhFQJNCPZsi4XWJoYblUqT06MQUdBCpcSfuiN72AbqeBFu5LVQTjfXDE2A6Q==}
    engines: {node: '>=18'}
    cpu: [arm64]
    os: [freebsd]

  '@esbuild/freebsd-x64@0.25.9':
    resolution: {integrity: sha512-mrKX6H/vOyo5v71YfXWJxLVxgy1kyt1MQaD8wZJgJfG4gq4DpQGpgTB74e5yBeQdyMTbgxp0YtNj7NuHN0PoZg==}
    engines: {node: '>=18'}
    cpu: [x64]
    os: [freebsd]

  '@esbuild/linux-arm64@0.25.9':
    resolution: {integrity: sha512-BlB7bIcLT3G26urh5Dmse7fiLmLXnRlopw4s8DalgZ8ef79Jj4aUcYbk90g8iCa2467HX8SAIidbL7gsqXHdRw==}
    engines: {node: '>=18'}
    cpu: [arm64]
    os: [linux]

  '@esbuild/linux-arm@0.25.9':
    resolution: {integrity: sha512-HBU2Xv78SMgaydBmdor38lg8YDnFKSARg1Q6AT0/y2ezUAKiZvc211RDFHlEZRFNRVhcMamiToo7bDx3VEOYQw==}
    engines: {node: '>=18'}
    cpu: [arm]
    os: [linux]

  '@esbuild/linux-ia32@0.25.9':
    resolution: {integrity: sha512-e7S3MOJPZGp2QW6AK6+Ly81rC7oOSerQ+P8L0ta4FhVi+/j/v2yZzx5CqqDaWjtPFfYz21Vi1S0auHrap3Ma3A==}
    engines: {node: '>=18'}
    cpu: [ia32]
    os: [linux]

  '@esbuild/linux-loong64@0.25.9':
    resolution: {integrity: sha512-Sbe10Bnn0oUAB2AalYztvGcK+o6YFFA/9829PhOCUS9vkJElXGdphz0A3DbMdP8gmKkqPmPcMJmJOrI3VYB1JQ==}
    engines: {node: '>=18'}
    cpu: [loong64]
    os: [linux]

  '@esbuild/linux-mips64el@0.25.9':
    resolution: {integrity: sha512-YcM5br0mVyZw2jcQeLIkhWtKPeVfAerES5PvOzaDxVtIyZ2NUBZKNLjC5z3/fUlDgT6w89VsxP2qzNipOaaDyA==}
    engines: {node: '>=18'}
    cpu: [mips64el]
    os: [linux]

  '@esbuild/linux-ppc64@0.25.9':
    resolution: {integrity: sha512-++0HQvasdo20JytyDpFvQtNrEsAgNG2CY1CLMwGXfFTKGBGQT3bOeLSYE2l1fYdvML5KUuwn9Z8L1EWe2tzs1w==}
    engines: {node: '>=18'}
    cpu: [ppc64]
    os: [linux]

  '@esbuild/linux-riscv64@0.25.9':
    resolution: {integrity: sha512-uNIBa279Y3fkjV+2cUjx36xkx7eSjb8IvnL01eXUKXez/CBHNRw5ekCGMPM0BcmqBxBcdgUWuUXmVWwm4CH9kg==}
    engines: {node: '>=18'}
    cpu: [riscv64]
    os: [linux]

  '@esbuild/linux-s390x@0.25.9':
    resolution: {integrity: sha512-Mfiphvp3MjC/lctb+7D287Xw1DGzqJPb/J2aHHcHxflUo+8tmN/6d4k6I2yFR7BVo5/g7x2Monq4+Yew0EHRIA==}
    engines: {node: '>=18'}
    cpu: [s390x]
    os: [linux]

  '@esbuild/linux-x64@0.25.9':
    resolution: {integrity: sha512-iSwByxzRe48YVkmpbgoxVzn76BXjlYFXC7NvLYq+b+kDjyyk30J0JY47DIn8z1MO3K0oSl9fZoRmZPQI4Hklzg==}
    engines: {node: '>=18'}
    cpu: [x64]
    os: [linux]

  '@esbuild/netbsd-arm64@0.25.9':
    resolution: {integrity: sha512-9jNJl6FqaUG+COdQMjSCGW4QiMHH88xWbvZ+kRVblZsWrkXlABuGdFJ1E9L7HK+T0Yqd4akKNa/lO0+jDxQD4Q==}
    engines: {node: '>=18'}
    cpu: [arm64]
    os: [netbsd]

  '@esbuild/netbsd-x64@0.25.9':
    resolution: {integrity: sha512-RLLdkflmqRG8KanPGOU7Rpg829ZHu8nFy5Pqdi9U01VYtG9Y0zOG6Vr2z4/S+/3zIyOxiK6cCeYNWOFR9QP87g==}
    engines: {node: '>=18'}
    cpu: [x64]
    os: [netbsd]

  '@esbuild/openbsd-arm64@0.25.9':
    resolution: {integrity: sha512-YaFBlPGeDasft5IIM+CQAhJAqS3St3nJzDEgsgFixcfZeyGPCd6eJBWzke5piZuZ7CtL656eOSYKk4Ls2C0FRQ==}
    engines: {node: '>=18'}
    cpu: [arm64]
    os: [openbsd]

  '@esbuild/openbsd-x64@0.25.9':
    resolution: {integrity: sha512-1MkgTCuvMGWuqVtAvkpkXFmtL8XhWy+j4jaSO2wxfJtilVCi0ZE37b8uOdMItIHz4I6z1bWWtEX4CJwcKYLcuA==}
    engines: {node: '>=18'}
    cpu: [x64]
    os: [openbsd]

  '@esbuild/openharmony-arm64@0.25.9':
    resolution: {integrity: sha512-4Xd0xNiMVXKh6Fa7HEJQbrpP3m3DDn43jKxMjxLLRjWnRsfxjORYJlXPO4JNcXtOyfajXorRKY9NkOpTHptErg==}
    engines: {node: '>=18'}
    cpu: [arm64]
    os: [openharmony]

  '@esbuild/sunos-x64@0.25.9':
    resolution: {integrity: sha512-WjH4s6hzo00nNezhp3wFIAfmGZ8U7KtrJNlFMRKxiI9mxEK1scOMAaa9i4crUtu+tBr+0IN6JCuAcSBJZfnphw==}
    engines: {node: '>=18'}
    cpu: [x64]
    os: [sunos]

  '@esbuild/win32-arm64@0.25.9':
    resolution: {integrity: sha512-mGFrVJHmZiRqmP8xFOc6b84/7xa5y5YvR1x8djzXpJBSv/UsNK6aqec+6JDjConTgvvQefdGhFDAs2DLAds6gQ==}
    engines: {node: '>=18'}
    cpu: [arm64]
    os: [win32]

  '@esbuild/win32-ia32@0.25.9':
    resolution: {integrity: sha512-b33gLVU2k11nVx1OhX3C8QQP6UHQK4ZtN56oFWvVXvz2VkDoe6fbG8TOgHFxEvqeqohmRnIHe5A1+HADk4OQww==}
    engines: {node: '>=18'}
    cpu: [ia32]
    os: [win32]

  '@esbuild/win32-x64@0.25.9':
    resolution: {integrity: sha512-PPOl1mi6lpLNQxnGoyAfschAodRFYXJ+9fs6WHXz7CSWKbOqiMZsubC+BQsVKuul+3vKLuwTHsS2c2y9EoKwxQ==}
    engines: {node: '>=18'}
    cpu: [x64]
    os: [win32]

  '@eslint-community/eslint-utils@4.7.0':
    resolution: {integrity: sha512-dyybb3AcajC7uha6CvhdVRJqaKyn7w2YKqKyAN37NKYgZT36w+iRb0Dymmc5qEJ549c/S31cMMSFd75bteCpCw==}
    engines: {node: ^12.22.0 || ^14.17.0 || >=16.0.0}
    peerDependencies:
      eslint: ^6.0.0 || ^7.0.0 || >=8.0.0

  '@eslint-community/regexpp@4.12.1':
    resolution: {integrity: sha512-CCZCDJuduB9OUkFkY2IgppNZMi2lBQgD2qzwXkEia16cge2pijY/aXi96CJMquDMn3nJdlPV1A5KrJEXwfLNzQ==}
    engines: {node: ^12.0.0 || ^14.0.0 || >=16.0.0}

  '@eslint/config-array@0.21.0':
    resolution: {integrity: sha512-ENIdc4iLu0d93HeYirvKmrzshzofPw6VkZRKQGe9Nv46ZnWUzcF1xV01dcvEg/1wXUR61OmmlSfyeyO7EvjLxQ==}
    engines: {node: ^18.18.0 || ^20.9.0 || >=21.1.0}

  '@eslint/config-helpers@0.3.1':
    resolution: {integrity: sha512-xR93k9WhrDYpXHORXpxVL5oHj3Era7wo6k/Wd8/IsQNnZUTzkGS29lyn3nAT05v6ltUuTFVCCYDEGfy2Or/sPA==}
    engines: {node: ^18.18.0 || ^20.9.0 || >=21.1.0}

  '@eslint/core@0.13.0':
    resolution: {integrity: sha512-yfkgDw1KR66rkT5A8ci4irzDysN7FRpq3ttJolR88OqQikAWqwA8j5VZyas+vjyBNFIJ7MfybJ9plMILI2UrCw==}
    engines: {node: ^18.18.0 || ^20.9.0 || >=21.1.0}

  '@eslint/core@0.15.2':
    resolution: {integrity: sha512-78Md3/Rrxh83gCxoUc0EiciuOHsIITzLy53m3d9UyiW8y9Dj2D29FeETqyKA+BRK76tnTp6RXWb3pCay8Oyomg==}
    engines: {node: ^18.18.0 || ^20.9.0 || >=21.1.0}

  '@eslint/eslintrc@3.3.1':
    resolution: {integrity: sha512-gtF186CXhIl1p4pJNGZw8Yc6RlshoePRvE0X91oPGb3vZ8pM3qOS9W9NGPat9LziaBV7XrJWGylNQXkGcnM3IQ==}
    engines: {node: ^18.18.0 || ^20.9.0 || >=21.1.0}

  '@eslint/js@9.33.0':
    resolution: {integrity: sha512-5K1/mKhWaMfreBGJTwval43JJmkip0RmM+3+IuqupeSKNC/Th2Kc7ucaq5ovTSra/OOKB9c58CGSz3QMVbWt0A==}
    engines: {node: ^18.18.0 || ^20.9.0 || >=21.1.0}

  '@eslint/object-schema@2.1.6':
    resolution: {integrity: sha512-RBMg5FRL0I0gs51M/guSAj5/e14VQ4tpZnQNWwuDT66P14I43ItmPfIZRhO9fUVIPOAQXU47atlywZ/czoqFPA==}
    engines: {node: ^18.18.0 || ^20.9.0 || >=21.1.0}

  '@eslint/plugin-kit@0.2.8':
    resolution: {integrity: sha512-ZAoA40rNMPwSm+AeHpCq8STiNAwzWLJuP8Xv4CHIc9wv/PSuExjMrmjfYNj682vW0OOiZ1HKxzvjQr9XZIisQA==}
    engines: {node: ^18.18.0 || ^20.9.0 || >=21.1.0}

  '@eslint/plugin-kit@0.3.5':
    resolution: {integrity: sha512-Z5kJ+wU3oA7MMIqVR9tyZRtjYPr4OC004Q4Rw7pgOKUOKkJfZ3O24nz3WYfGRpMDNmcOi3TwQOmgm7B7Tpii0w==}
    engines: {node: ^18.18.0 || ^20.9.0 || >=21.1.0}

  '@humanfs/core@0.19.1':
    resolution: {integrity: sha512-5DyQ4+1JEUzejeK1JGICcideyfUbGixgS9jNgex5nqkW+cY7WZhxBigmieN5Qnw9ZosSNVC9KQKyb+GUaGyKUA==}
    engines: {node: '>=18.18.0'}

  '@humanfs/node@0.16.6':
    resolution: {integrity: sha512-YuI2ZHQL78Q5HbhDiBA1X4LmYdXCKCMQIfw0pw7piHJwyREFebJUvrQN4cMssyES6x+vfUbx1CIpaQUKYdQZOw==}
    engines: {node: '>=18.18.0'}

  '@humanwhocodes/module-importer@1.0.1':
    resolution: {integrity: sha512-bxveV4V8v5Yb4ncFTT3rPSgZBOpCkjfK0y4oVVVJwIuDVBRMDXrPyXRL988i5ap9m9bnyEEjWfm5WkBmtffLfA==}
    engines: {node: '>=12.22'}

  '@humanwhocodes/retry@0.3.1':
    resolution: {integrity: sha512-JBxkERygn7Bv/GbN5Rv8Ul6LVknS+5Bp6RgDC/O8gEBU/yeH5Ui5C/OlWrTb6qct7LjjfT6Re2NxB0ln0yYybA==}
    engines: {node: '>=18.18'}

  '@humanwhocodes/retry@0.4.3':
    resolution: {integrity: sha512-bV0Tgo9K4hfPCek+aMAn81RppFKv2ySDQeMoSZuvTASywNTnVJCArCZE2FWqpvIatKu7VMRLWlR1EazvVhDyhQ==}
    engines: {node: '>=18.18'}

  '@isaacs/cliui@8.0.2':
    resolution: {integrity: sha512-O8jcjabXaleOG9DQ0+ARXWZBTfnP4WNAqzuiJK7ll44AmxGKv/J2M4TPjxjY3znBCfvBXFzucm1twdyFybFqEA==}
    engines: {node: '>=12'}

  '@istanbuljs/schema@0.1.3':
    resolution: {integrity: sha512-ZXRY4jNvVgSVQ8DL3LTcakaAtXwTVUxE81hslsyD2AtoXW/wVob10HkOJ1X/pAlcI7D+2YoZKg5do8G/w6RYgA==}
    engines: {node: '>=8'}

  '@jridgewell/gen-mapping@0.3.13':
    resolution: {integrity: sha512-2kkt/7niJ6MgEPxF0bYdQ6etZaA+fQvDcLKckhy1yIQOzaoKjBBjSj63/aLVjYE3qhRt5dvM+uUyfCg6UKCBbA==}

  '@jridgewell/resolve-uri@3.1.2':
    resolution: {integrity: sha512-bRISgCIjP20/tbWSPWMEi54QVPRZExkuD9lJL+UIxUKtwVJA8wW1Trb1jMs1RFXo1CBTNZ/5hpC9QvmKWdopKw==}
    engines: {node: '>=6.0.0'}

  '@jridgewell/sourcemap-codec@1.5.5':
    resolution: {integrity: sha512-cYQ9310grqxueWbl+WuIUIaiUaDcj7WOq5fVhEljNVgRfOUhY9fy2zTvfoqWsnebh8Sl70VScFbICvJnLKB0Og==}

  '@jridgewell/trace-mapping@0.3.30':
    resolution: {integrity: sha512-GQ7Nw5G2lTu/BtHTKfXhKHok2WGetd4XYcVKGx00SjAk8GMwgJM3zr6zORiPGuOE+/vkc90KtTosSSvaCjKb2Q==}

  '@nodelib/fs.scandir@2.1.5':
    resolution: {integrity: sha512-vq24Bq3ym5HEQm2NKCr3yXDwjc7vTsEThRDnkp2DK9p1uqLR+DHurm/NOTo0KG7HYHU7eppKZj3MyqYuMBf62g==}
    engines: {node: '>= 8'}

  '@nodelib/fs.stat@2.0.5':
    resolution: {integrity: sha512-RkhPPp2zrqDAQA/2jNhnztcPAlv64XdhIp7a7454A5ovI7Bukxgt7MX7udwAu3zg1DcpPU0rz3VV1SeaqvY4+A==}
    engines: {node: '>= 8'}

  '@nodelib/fs.walk@1.2.8':
    resolution: {integrity: sha512-oGB+UxlgWcgQkgwo8GcEGwemoTFt3FIO9ababBmaGwXIoBKZ+GTy0pP185beGg7Llih/NSHSV2XAs1lnznocSg==}
    engines: {node: '>= 8'}

  '@parcel/watcher-android-arm64@2.5.1':
    resolution: {integrity: sha512-KF8+j9nNbUN8vzOFDpRMsaKBHZ/mcjEjMToVMJOhTozkDonQFFrRcfdLWn6yWKCmJKmdVxSgHiYvTCef4/qcBA==}
    engines: {node: '>= 10.0.0'}
    cpu: [arm64]
    os: [android]

  '@parcel/watcher-darwin-arm64@2.5.1':
    resolution: {integrity: sha512-eAzPv5osDmZyBhou8PoF4i6RQXAfeKL9tjb3QzYuccXFMQU0ruIc/POh30ePnaOyD1UXdlKguHBmsTs53tVoPw==}
    engines: {node: '>= 10.0.0'}
    cpu: [arm64]
    os: [darwin]

  '@parcel/watcher-darwin-x64@2.5.1':
    resolution: {integrity: sha512-1ZXDthrnNmwv10A0/3AJNZ9JGlzrF82i3gNQcWOzd7nJ8aj+ILyW1MTxVk35Db0u91oD5Nlk9MBiujMlwmeXZg==}
    engines: {node: '>= 10.0.0'}
    cpu: [x64]
    os: [darwin]

  '@parcel/watcher-freebsd-x64@2.5.1':
    resolution: {integrity: sha512-SI4eljM7Flp9yPuKi8W0ird8TI/JK6CSxju3NojVI6BjHsTyK7zxA9urjVjEKJ5MBYC+bLmMcbAWlZ+rFkLpJQ==}
    engines: {node: '>= 10.0.0'}
    cpu: [x64]
    os: [freebsd]

  '@parcel/watcher-linux-arm-glibc@2.5.1':
    resolution: {integrity: sha512-RCdZlEyTs8geyBkkcnPWvtXLY44BCeZKmGYRtSgtwwnHR4dxfHRG3gR99XdMEdQ7KeiDdasJwwvNSF5jKtDwdA==}
    engines: {node: '>= 10.0.0'}
    cpu: [arm]
    os: [linux]

  '@parcel/watcher-linux-arm-musl@2.5.1':
    resolution: {integrity: sha512-6E+m/Mm1t1yhB8X412stiKFG3XykmgdIOqhjWj+VL8oHkKABfu/gjFj8DvLrYVHSBNC+/u5PeNrujiSQ1zwd1Q==}
    engines: {node: '>= 10.0.0'}
    cpu: [arm]
    os: [linux]

  '@parcel/watcher-linux-arm64-glibc@2.5.1':
    resolution: {integrity: sha512-LrGp+f02yU3BN9A+DGuY3v3bmnFUggAITBGriZHUREfNEzZh/GO06FF5u2kx8x+GBEUYfyTGamol4j3m9ANe8w==}
    engines: {node: '>= 10.0.0'}
    cpu: [arm64]
    os: [linux]

  '@parcel/watcher-linux-arm64-musl@2.5.1':
    resolution: {integrity: sha512-cFOjABi92pMYRXS7AcQv9/M1YuKRw8SZniCDw0ssQb/noPkRzA+HBDkwmyOJYp5wXcsTrhxO0zq1U11cK9jsFg==}
    engines: {node: '>= 10.0.0'}
    cpu: [arm64]
    os: [linux]

  '@parcel/watcher-linux-x64-glibc@2.5.1':
    resolution: {integrity: sha512-GcESn8NZySmfwlTsIur+49yDqSny2IhPeZfXunQi48DMugKeZ7uy1FX83pO0X22sHntJ4Ub+9k34XQCX+oHt2A==}
    engines: {node: '>= 10.0.0'}
    cpu: [x64]
    os: [linux]

  '@parcel/watcher-linux-x64-musl@2.5.1':
    resolution: {integrity: sha512-n0E2EQbatQ3bXhcH2D1XIAANAcTZkQICBPVaxMeaCVBtOpBZpWJuf7LwyWPSBDITb7In8mqQgJ7gH8CILCURXg==}
    engines: {node: '>= 10.0.0'}
    cpu: [x64]
    os: [linux]

  '@parcel/watcher-win32-arm64@2.5.1':
    resolution: {integrity: sha512-RFzklRvmc3PkjKjry3hLF9wD7ppR4AKcWNzH7kXR7GUe0Igb3Nz8fyPwtZCSquGrhU5HhUNDr/mKBqj7tqA2Vw==}
    engines: {node: '>= 10.0.0'}
    cpu: [arm64]
    os: [win32]

  '@parcel/watcher-win32-ia32@2.5.1':
    resolution: {integrity: sha512-c2KkcVN+NJmuA7CGlaGD1qJh1cLfDnQsHjE89E60vUEMlqduHGCdCLJCID5geFVM0dOtA3ZiIO8BoEQmzQVfpQ==}
    engines: {node: '>= 10.0.0'}
    cpu: [ia32]
    os: [win32]

  '@parcel/watcher-win32-x64@2.5.1':
    resolution: {integrity: sha512-9lHBdJITeNR++EvSQVUcaZoWupyHfXe1jZvGZ06O/5MflPcuPLtEphScIBL+AiCWBO46tDSHzWyD0uDmmZqsgA==}
    engines: {node: '>= 10.0.0'}
    cpu: [x64]
    os: [win32]

  '@parcel/watcher@2.5.1':
    resolution: {integrity: sha512-dfUnCxiN9H4ap84DvD2ubjw+3vUNpstxa0TneY/Paat8a3R4uQZDLSvWjmznAY/DoahqTHl9V46HF/Zs3F29pg==}
    engines: {node: '>= 10.0.0'}

  '@pkgjs/parseargs@0.11.0':
    resolution: {integrity: sha512-+1VkjdD0QBLPodGrJUeqarH8VAIvQODIbwh9XpP5Syisf7YoQgsJKPNFoqqLQlu+VQ/tVSshMR6loPMn8U+dPg==}
    engines: {node: '>=14'}

  '@rollup/plugin-alias@5.1.1':
    resolution: {integrity: sha512-PR9zDb+rOzkRb2VD+EuKB7UC41vU5DIwZ5qqCpk0KJudcWAyi8rvYOhS7+L5aZCspw1stTViLgN5v6FF1p5cgQ==}
    engines: {node: '>=14.0.0'}
    peerDependencies:
      rollup: ^1.20.0||^2.0.0||^3.0.0||^4.0.0
    peerDependenciesMeta:
      rollup:
        optional: true

  '@rollup/plugin-commonjs@28.0.6':
    resolution: {integrity: sha512-XSQB1K7FUU5QP+3lOQmVCE3I0FcbbNvmNT4VJSj93iUjayaARrTQeoRdiYQoftAJBLrR9t2agwAd3ekaTgHNlw==}
    engines: {node: '>=16.0.0 || 14 >= 14.17'}
    peerDependencies:
      rollup: ^2.68.0||^3.0.0||^4.0.0
    peerDependenciesMeta:
      rollup:
        optional: true

  '@rollup/plugin-json@6.1.0':
    resolution: {integrity: sha512-EGI2te5ENk1coGeADSIwZ7G2Q8CJS2sF120T7jLw4xFw9n7wIOXHo+kIYRAoVpJAN+kmqZSoO3Fp4JtoNF4ReA==}
    engines: {node: '>=14.0.0'}
    peerDependencies:
      rollup: ^1.20.0||^2.0.0||^3.0.0||^4.0.0
    peerDependenciesMeta:
      rollup:
        optional: true

  '@rollup/plugin-node-resolve@16.0.1':
    resolution: {integrity: sha512-tk5YCxJWIG81umIvNkSod2qK5KyQW19qcBF/B78n1bjtOON6gzKoVeSzAE8yHCZEDmqkHKkxplExA8KzdJLJpA==}
    engines: {node: '>=14.0.0'}
    peerDependencies:
      rollup: ^2.78.0||^3.0.0||^4.0.0
    peerDependenciesMeta:
      rollup:
        optional: true

  '@rollup/plugin-replace@6.0.2':
    resolution: {integrity: sha512-7QaYCf8bqF04dOy7w/eHmJeNExxTYwvKAmlSAH/EaWWUzbT0h5sbF6bktFoX/0F/0qwng5/dWFMyf3gzaM8DsQ==}
    engines: {node: '>=14.0.0'}
    peerDependencies:
      rollup: ^1.20.0||^2.0.0||^3.0.0||^4.0.0
    peerDependenciesMeta:
      rollup:
        optional: true

  '@rollup/pluginutils@5.2.0':
    resolution: {integrity: sha512-qWJ2ZTbmumwiLFomfzTyt5Kng4hwPi9rwCYN4SHb6eaRU1KNO4ccxINHr/VhH4GgPlt1XfSTLX2LBTme8ne4Zw==}
    engines: {node: '>=14.0.0'}
    peerDependencies:
      rollup: ^1.20.0||^2.0.0||^3.0.0||^4.0.0
    peerDependenciesMeta:
      rollup:
        optional: true

  '@rollup/rollup-android-arm-eabi@4.46.3':
    resolution: {integrity: sha512-UmTdvXnLlqQNOCJnyksjPs1G4GqXNGW1LrzCe8+8QoaLhhDeTXYBgJ3k6x61WIhlHX2U+VzEJ55TtIjR/HTySA==}
    cpu: [arm]
    os: [android]

  '@rollup/rollup-android-arm64@4.46.3':
    resolution: {integrity: sha512-8NoxqLpXm7VyeI0ocidh335D6OKT0UJ6fHdnIxf3+6oOerZZc+O7r+UhvROji6OspyPm+rrIdb1gTXtVIqn+Sg==}
    cpu: [arm64]
    os: [android]

  '@rollup/rollup-darwin-arm64@4.46.3':
    resolution: {integrity: sha512-csnNavqZVs1+7/hUKtgjMECsNG2cdB8F7XBHP6FfQjqhjF8rzMzb3SLyy/1BG7YSfQ+bG75Ph7DyedbUqwq1rA==}
    cpu: [arm64]
    os: [darwin]

  '@rollup/rollup-darwin-x64@4.46.3':
    resolution: {integrity: sha512-r2MXNjbuYabSIX5yQqnT8SGSQ26XQc8fmp6UhlYJd95PZJkQD1u82fWP7HqvGUf33IsOC6qsiV+vcuD4SDP6iw==}
    cpu: [x64]
    os: [darwin]

  '@rollup/rollup-freebsd-arm64@4.46.3':
    resolution: {integrity: sha512-uluObTmgPJDuJh9xqxyr7MV61Imq+0IvVsAlWyvxAaBSNzCcmZlhfYcRhCdMaCsy46ccZa7vtDDripgs9Jkqsw==}
    cpu: [arm64]
    os: [freebsd]

  '@rollup/rollup-freebsd-x64@4.46.3':
    resolution: {integrity: sha512-AVJXEq9RVHQnejdbFvh1eWEoobohUYN3nqJIPI4mNTMpsyYN01VvcAClxflyk2HIxvLpRcRggpX1m9hkXkpC/A==}
    cpu: [x64]
    os: [freebsd]

  '@rollup/rollup-linux-arm-gnueabihf@4.46.3':
    resolution: {integrity: sha512-byyflM+huiwHlKi7VHLAYTKr67X199+V+mt1iRgJenAI594vcmGGddWlu6eHujmcdl6TqSNnvqaXJqZdnEWRGA==}
    cpu: [arm]
    os: [linux]

  '@rollup/rollup-linux-arm-musleabihf@4.46.3':
    resolution: {integrity: sha512-aLm3NMIjr4Y9LklrH5cu7yybBqoVCdr4Nvnm8WB7PKCn34fMCGypVNpGK0JQWdPAzR/FnoEoFtlRqZbBBLhVoQ==}
    cpu: [arm]
    os: [linux]

  '@rollup/rollup-linux-arm64-gnu@4.46.3':
    resolution: {integrity: sha512-VtilE6eznJRDIoFOzaagQodUksTEfLIsvXymS+UdJiSXrPW7Ai+WG4uapAc3F7Hgs791TwdGh4xyOzbuzIZrnw==}
    cpu: [arm64]
    os: [linux]

  '@rollup/rollup-linux-arm64-musl@4.46.3':
    resolution: {integrity: sha512-dG3JuS6+cRAL0GQ925Vppafi0qwZnkHdPeuZIxIPXqkCLP02l7ka+OCyBoDEv8S+nKHxfjvjW4OZ7hTdHkx8/w==}
    cpu: [arm64]
    os: [linux]

  '@rollup/rollup-linux-loongarch64-gnu@4.46.3':
    resolution: {integrity: sha512-iU8DxnxEKJptf8Vcx4XvAUdpkZfaz0KWfRrnIRrOndL0SvzEte+MTM7nDH4A2Now4FvTZ01yFAgj6TX/mZl8hQ==}
    cpu: [loong64]
    os: [linux]

  '@rollup/rollup-linux-ppc64-gnu@4.46.3':
    resolution: {integrity: sha512-VrQZp9tkk0yozJoQvQcqlWiqaPnLM6uY1qPYXvukKePb0fqaiQtOdMJSxNFUZFsGw5oA5vvVokjHrx8a9Qsz2A==}
    cpu: [ppc64]
    os: [linux]

  '@rollup/rollup-linux-riscv64-gnu@4.46.3':
    resolution: {integrity: sha512-uf2eucWSUb+M7b0poZ/08LsbcRgaDYL8NCGjUeFMwCWFwOuFcZ8D9ayPl25P3pl+D2FH45EbHdfyUesQ2Lt9wA==}
    cpu: [riscv64]
    os: [linux]

  '@rollup/rollup-linux-riscv64-musl@4.46.3':
    resolution: {integrity: sha512-7tnUcDvN8DHm/9ra+/nF7lLzYHDeODKKKrh6JmZejbh1FnCNZS8zMkZY5J4sEipy2OW1d1Ncc4gNHUd0DLqkSg==}
    cpu: [riscv64]
    os: [linux]

  '@rollup/rollup-linux-s390x-gnu@4.46.3':
    resolution: {integrity: sha512-MUpAOallJim8CsJK+4Lc9tQzlfPbHxWDrGXZm2z6biaadNpvh3a5ewcdat478W+tXDoUiHwErX/dOql7ETcLqg==}
    cpu: [s390x]
    os: [linux]

  '@rollup/rollup-linux-x64-gnu@4.46.3':
    resolution: {integrity: sha512-F42IgZI4JicE2vM2PWCe0N5mR5vR0gIdORPqhGQ32/u1S1v3kLtbZ0C/mi9FFk7C5T0PgdeyWEPajPjaUpyoKg==}
    cpu: [x64]
    os: [linux]

  '@rollup/rollup-linux-x64-musl@4.46.3':
    resolution: {integrity: sha512-oLc+JrwwvbimJUInzx56Q3ujL3Kkhxehg7O1gWAYzm8hImCd5ld1F2Gry5YDjR21MNb5WCKhC9hXgU7rRlyegQ==}
    cpu: [x64]
    os: [linux]

  '@rollup/rollup-win32-arm64-msvc@4.46.3':
    resolution: {integrity: sha512-lOrQ+BVRstruD1fkWg9yjmumhowR0oLAAzavB7yFSaGltY8klttmZtCLvOXCmGE9mLIn8IBV/IFrQOWz5xbFPg==}
    cpu: [arm64]
    os: [win32]

  '@rollup/rollup-win32-ia32-msvc@4.46.3':
    resolution: {integrity: sha512-vvrVKPRS4GduGR7VMH8EylCBqsDcw6U+/0nPDuIjXQRbHJc6xOBj+frx8ksfZAh6+Fptw5wHrN7etlMmQnPQVg==}
    cpu: [ia32]
    os: [win32]

  '@rollup/rollup-win32-x64-msvc@4.46.3':
    resolution: {integrity: sha512-fi3cPxCnu3ZeM3EwKZPgXbWoGzm2XHgB/WShKI81uj8wG0+laobmqy5wbgEwzstlbLu4MyO8C19FyhhWseYKNQ==}
    cpu: [x64]
    os: [win32]

  '@types/chai@5.2.2':
    resolution: {integrity: sha512-8kB30R7Hwqf40JPiKhVzodJs2Qc1ZJ5zuT3uzw5Hq/dhNCl3G3l83jfpdI1e20BP348+fV7VIL/+FxaXkqBmWg==}

  '@types/deep-eql@4.0.2':
    resolution: {integrity: sha512-c9h9dVVMigMPc4bwTvC5dxqtqJZwQPePsWjPlpSOnojbor6pGqdk541lfA7AqFQr5pB1BRdq0juY9db81BwyFw==}

  '@types/estree@1.0.8':
    resolution: {integrity: sha512-dWHzHa2WqEXI/O1E9OjrocMTKJl2mSrEolh1Iomrv6U+JuNwaHXsXx9bLu5gG7BUWFIN0skIQJQ/L1rIex4X6w==}

  '@types/json-schema@7.0.15':
    resolution: {integrity: sha512-5+fP8P8MFNC+AyZCDxrB2pkZFPGzqQWUzpSeuuVLvm8VMcorNYavBqoFcxK8bQz4Qsbn4oUEEem4wDLfcysGHA==}

  '@types/mdast@3.0.15':
    resolution: {integrity: sha512-LnwD+mUEfxWMa1QpDraczIn6k0Ee3SMicuYSSzS6ZYl2gKS09EClnJYGd8Du6rfc5r/GZEk5o1mRb8TaTj03sQ==}

  '@types/node@24.3.0':
    resolution: {integrity: sha512-aPTXCrfwnDLj4VvXrm+UUCQjNEvJgNA8s5F1cvwQU+3KNltTOkBm1j30uNLyqqPNe7gE3KFzImYoZEfLhp4Yow==}

  '@types/resolve@1.20.2':
    resolution: {integrity: sha512-60BCwRFOZCQhDncwQdxxeOEEkbc5dIMccYLwbxsS4TUNeVECQ/pBJ0j09mrHOl/JJvpRPGwO9SvE4nR2Nb/a4Q==}

  '@types/unist@2.0.11':
    resolution: {integrity: sha512-CmBKiL6NNo/OqgmMn95Fk9Whlp2mtvIv+KNpQKN2F4SjvrEesubTRWGYSg+BnWZOnlCaSTU1sMpsBOzgbYhnsA==}

  '@typescript-eslint/eslint-plugin@8.40.0':
    resolution: {integrity: sha512-w/EboPlBwnmOBtRbiOvzjD+wdiZdgFeo17lkltrtn7X37vagKKWJABvyfsJXTlHe6XBzugmYgd4A4nW+k8Mixw==}
    engines: {node: ^18.18.0 || ^20.9.0 || >=21.1.0}
    peerDependencies:
      '@typescript-eslint/parser': ^8.40.0
      eslint: ^8.57.0 || ^9.0.0
      typescript: '>=4.8.4 <6.0.0'

  '@typescript-eslint/parser@8.40.0':
    resolution: {integrity: sha512-jCNyAuXx8dr5KJMkecGmZ8KI61KBUhkCob+SD+C+I5+Y1FWI2Y3QmY4/cxMCC5WAsZqoEtEETVhUiUMIGCf6Bw==}
    engines: {node: ^18.18.0 || ^20.9.0 || >=21.1.0}
    peerDependencies:
      eslint: ^8.57.0 || ^9.0.0
      typescript: '>=4.8.4 <6.0.0'

  '@typescript-eslint/project-service@8.40.0':
    resolution: {integrity: sha512-/A89vz7Wf5DEXsGVvcGdYKbVM9F7DyFXj52lNYUDS1L9yJfqjW/fIp5PgMuEJL/KeqVTe2QSbXAGUZljDUpArw==}
    engines: {node: ^18.18.0 || ^20.9.0 || >=21.1.0}
    peerDependencies:
      typescript: '>=4.8.4 <6.0.0'

  '@typescript-eslint/scope-manager@8.40.0':
    resolution: {integrity: sha512-y9ObStCcdCiZKzwqsE8CcpyuVMwRouJbbSrNuThDpv16dFAj429IkM6LNb1dZ2m7hK5fHyzNcErZf7CEeKXR4w==}
    engines: {node: ^18.18.0 || ^20.9.0 || >=21.1.0}

  '@typescript-eslint/tsconfig-utils@8.40.0':
    resolution: {integrity: sha512-jtMytmUaG9d/9kqSl/W3E3xaWESo4hFDxAIHGVW/WKKtQhesnRIJSAJO6XckluuJ6KDB5woD1EiqknriCtAmcw==}
    engines: {node: ^18.18.0 || ^20.9.0 || >=21.1.0}
    peerDependencies:
      typescript: '>=4.8.4 <6.0.0'

  '@typescript-eslint/type-utils@8.40.0':
    resolution: {integrity: sha512-eE60cK4KzAc6ZrzlJnflXdrMqOBaugeukWICO2rB0KNvwdIMaEaYiywwHMzA1qFpTxrLhN9Lp4E/00EgWcD3Ow==}
    engines: {node: ^18.18.0 || ^20.9.0 || >=21.1.0}
    peerDependencies:
      eslint: ^8.57.0 || ^9.0.0
      typescript: '>=4.8.4 <6.0.0'

  '@typescript-eslint/types@8.40.0':
    resolution: {integrity: sha512-ETdbFlgbAmXHyFPwqUIYrfc12ArvpBhEVgGAxVYSwli26dn8Ko+lIo4Su9vI9ykTZdJn+vJprs/0eZU0YMAEQg==}
    engines: {node: ^18.18.0 || ^20.9.0 || >=21.1.0}

  '@typescript-eslint/typescript-estree@8.40.0':
    resolution: {integrity: sha512-k1z9+GJReVVOkc1WfVKs1vBrR5MIKKbdAjDTPvIK3L8De6KbFfPFt6BKpdkdk7rZS2GtC/m6yI5MYX+UsuvVYQ==}
    engines: {node: ^18.18.0 || ^20.9.0 || >=21.1.0}
    peerDependencies:
      typescript: '>=4.8.4 <6.0.0'

  '@typescript-eslint/utils@8.40.0':
    resolution: {integrity: sha512-Cgzi2MXSZyAUOY+BFwGs17s7ad/7L+gKt6Y8rAVVWS+7o6wrjeFN4nVfTpbE25MNcxyJ+iYUXflbs2xR9h4UBg==}
    engines: {node: ^18.18.0 || ^20.9.0 || >=21.1.0}
    peerDependencies:
      eslint: ^8.57.0 || ^9.0.0
      typescript: '>=4.8.4 <6.0.0'

  '@typescript-eslint/visitor-keys@8.40.0':
    resolution: {integrity: sha512-8CZ47QwalyRjsypfwnbI3hKy5gJDPmrkLjkgMxhi0+DZZ2QNx2naS6/hWoVYUHU7LU2zleF68V9miaVZvhFfTA==}
    engines: {node: ^18.18.0 || ^20.9.0 || >=21.1.0}

  '@vitest/coverage-v8@3.2.4':
    resolution: {integrity: sha512-EyF9SXU6kS5Ku/U82E259WSnvg6c8KTjppUncuNdm5QHpe17mwREHnjDzozC8x9MZ0xfBUFSaLkRv4TMA75ALQ==}
    peerDependencies:
      '@vitest/browser': 3.2.4
      vitest: 3.2.4
    peerDependenciesMeta:
      '@vitest/browser':
        optional: true

  '@vitest/expect@3.2.4':
    resolution: {integrity: sha512-Io0yyORnB6sikFlt8QW5K7slY4OjqNX9jmJQ02QDda8lyM6B5oNgVWoSoKPac8/kgnCUzuHQKrSLtu/uOqqrig==}

  '@vitest/mocker@3.2.4':
    resolution: {integrity: sha512-46ryTE9RZO/rfDd7pEqFl7etuyzekzEhUbTW3BvmeO/BcCMEgq59BKhek3dXDWgAj4oMK6OZi+vRr1wPW6qjEQ==}
    peerDependencies:
      msw: ^2.4.9
      vite: ^5.0.0 || ^6.0.0 || ^7.0.0-0
    peerDependenciesMeta:
      msw:
        optional: true
      vite:
        optional: true

  '@vitest/pretty-format@3.2.4':
    resolution: {integrity: sha512-IVNZik8IVRJRTr9fxlitMKeJeXFFFN0JaB9PHPGQ8NKQbGpfjlTx9zO4RefN8gp7eqjNy8nyK3NZmBzOPeIxtA==}

  '@vitest/runner@3.2.4':
    resolution: {integrity: sha512-oukfKT9Mk41LreEW09vt45f8wx7DordoWUZMYdY/cyAk7w5TWkTRCNZYF7sX7n2wB7jyGAl74OxgwhPgKaqDMQ==}

  '@vitest/snapshot@3.2.4':
    resolution: {integrity: sha512-dEYtS7qQP2CjU27QBC5oUOxLE/v5eLkGqPE0ZKEIDGMs4vKWe7IjgLOeauHsR0D5YuuycGRO5oSRXnwnmA78fQ==}

  '@vitest/spy@3.2.4':
    resolution: {integrity: sha512-vAfasCOe6AIK70iP5UD11Ac4siNUNJ9i/9PZ3NKx07sG6sUxeag1LWdNrMWeKKYBLlzuK+Gn65Yd5nyL6ds+nw==}

  '@vitest/utils@3.2.4':
    resolution: {integrity: sha512-fB2V0JFrQSMsCo9HiSq3Ezpdv4iYaXRG1Sx8edX3MwxfyNn83mKiGzOcH+Fkxt4MHxr3y42fQi1oeAInqgX2QA==}

  acorn-jsx@5.3.2:
    resolution: {integrity: sha512-rq9s+JNhf0IChjtDXxllJ7g41oZk5SlXtp0LHwyA5cejwn7vKmKp4pPri6YEePv2PU65sAsegbXtIinmDFDXgQ==}
    peerDependencies:
      acorn: ^6.0.0 || ^7.0.0 || ^8.0.0

  acorn@8.15.0:
    resolution: {integrity: sha512-NZyJarBfL7nWwIq+FDL6Zp/yHEhePMNnnJ0y3qfieCrmNvYct8uvtiV41UvlSe6apAfk0fY1FbWx+NwfmpvtTg==}
    engines: {node: '>=0.4.0'}
    hasBin: true

  ajv@6.12.6:
    resolution: {integrity: sha512-j3fVLgvTo527anyYyJOGTYJbG+vnnQYvE0m5mmkc1TK+nxAppkCLMIL0aZ4dblVCNoGShhm+kzE4ZUykBoMg4g==}

  ansi-regex@5.0.1:
    resolution: {integrity: sha512-quJQXlTSUGL2LH9SUXo8VwsY4soanhgo6LNSm84E1LBcE8s3O0wpdiRzyR9z/ZZJMlMWv37qOOb9pdJlMUEKFQ==}
    engines: {node: '>=8'}

  ansi-regex@6.2.0:
    resolution: {integrity: sha512-TKY5pyBkHyADOPYlRT9Lx6F544mPl0vS5Ew7BJ45hA08Q+t3GjbueLliBWN3sMICk6+y7HdyxSzC4bWS8baBdg==}
    engines: {node: '>=12'}

  ansi-styles@4.3.0:
    resolution: {integrity: sha512-zbB9rCJAT1rbjiVDb2hqKFHNYLxgtk8NURxZ3IZwD3F6NtxbXZQCnnSi1Lkx+IDohdPlFp222wVALIheZJQSEg==}
    engines: {node: '>=8'}

  ansi-styles@6.2.1:
    resolution: {integrity: sha512-bN798gFfQX+viw3R7yrGWRqnrN2oRkEkUjjl4JNn4E8GxxbjtG3FbrEIIY3l8/hrwUwIeCZvi4QuOTP4MErVug==}
    engines: {node: '>=12'}

  argparse@2.0.1:
    resolution: {integrity: sha512-8+9WqebbFzpX9OR+Wa6O29asIogeRMzcGtAINdpMHHyAg10f05aSFVBbcEqGf/PXw1EjAZ+q2/bEBg3DvurK3Q==}

  assertion-error@2.0.1:
    resolution: {integrity: sha512-Izi8RQcffqCeNVgFigKli1ssklIbpHnCYc6AknXGYoB6grJqyeby7jv12JUQgmTAnIDnbck1uxksT4dzN3PWBA==}
    engines: {node: '>=12'}

  ast-v8-to-istanbul@0.3.4:
    resolution: {integrity: sha512-cxrAnZNLBnQwBPByK4CeDaw5sWZtMilJE/Q3iDA0aamgaIVNDF9T6K2/8DfYDZEejZ2jNnDrG9m8MY72HFd0KA==}

  automd@0.4.0:
    resolution: {integrity: sha512-zU63NNzqdaUoFMUgw6srqFem4p+FiKV+wsavIsaT8NDyJK9H7SsElWv/+3kiCvJp71Ukjau9Roz0kF1hCy0cYA==}
    hasBin: true

  autoprefixer@10.4.21:
    resolution: {integrity: sha512-O+A6LWV5LDHSJD3LjHYoNi4VLsj/Whi7k6zG12xTYaU4cQ8oxQGckXNX8cRHK5yOZ/ppVHe0ZBXGzSV9jXdVbQ==}
    engines: {node: ^10 || ^12 || >=14}
    hasBin: true
    peerDependencies:
      postcss: ^8.1.0

  balanced-match@1.0.2:
    resolution: {integrity: sha512-3oSeUO0TMV67hN1AmbXsK4yaqU7tjiHlbxRDZOpH0KW9+CeX4bRAaX0Anxt0tx2MrpRpWwQaPwIlISEJhYU5Pw==}

  boolbase@1.0.0:
    resolution: {integrity: sha512-JZOSA7Mo9sNGB8+UjSgzdLtokWAky1zbztM3WRLCbZ70/3cTANmQmOdR7y2g+J0e2WXywy1yS468tY+IruqEww==}

  brace-expansion@1.1.12:
    resolution: {integrity: sha512-9T9UjW3r0UW5c1Q7GTwllptXwhvYmEzFhzMfZ9H7FQWt+uZePjZPjBP/W1ZEyZ1twGWom5/56TF4lPcqjnDHcg==}

  brace-expansion@2.0.2:
    resolution: {integrity: sha512-Jt0vHyM+jmUBqojB7E1NIYadt0vI0Qxjxd2TErW94wDz+E2LAm5vKMXXwg6ZZBTHPuUlDgQHKXvjGBdfcF1ZDQ==}

  braces@3.0.3:
    resolution: {integrity: sha512-yQbXgO/OSZVD2IsiLlro+7Hf6Q18EJrKSEsdoMzKePKXct3gvD8oLcOQdIzGupr5Fj+EDe8gO/lxc1BzfMpxvA==}
    engines: {node: '>=8'}

  browserslist@4.25.3:
    resolution: {integrity: sha512-cDGv1kkDI4/0e5yON9yM5G/0A5u8sf5TnmdX5C9qHzI9PPu++sQ9zjm1k9NiOrf3riY4OkK0zSGqfvJyJsgCBQ==}
    engines: {node: ^6 || ^7 || ^8 || ^9 || ^10 || ^11 || ^12 || >=13.7}
    hasBin: true

  builtin-modules@5.0.0:
    resolution: {integrity: sha512-bkXY9WsVpY7CvMhKSR6pZilZu9Ln5WDrKVBUXf2S443etkmEO4V58heTecXcUIsNsi4Rx8JUO4NfX1IcQl4deg==}
    engines: {node: '>=18.20'}

  bundle-name@4.1.0:
    resolution: {integrity: sha512-tjwM5exMg6BGRI+kNmTntNsvdZS1X8BFYS6tnJ2hdH0kVxM6/eVZ2xy+FqStSWvYmtfFMDLIxurorHwDKfDz5Q==}
    engines: {node: '>=18'}

  c12@3.2.0:
    resolution: {integrity: sha512-ixkEtbYafL56E6HiFuonMm1ZjoKtIo7TH68/uiEq4DAwv9NcUX2nJ95F8TrbMeNjqIkZpruo3ojXQJ+MGG5gcQ==}
    peerDependencies:
      magicast: ^0.3.5
    peerDependenciesMeta:
      magicast:
        optional: true

  cac@6.7.14:
    resolution: {integrity: sha512-b6Ilus+c3RrdDk+JhLKUAQfzzgLEPy6wcXqS7f/xe1EETvsDP6GORG7SFuOs6cID5YkqchW/LXZbX5bc8j7ZcQ==}
    engines: {node: '>=8'}

  callsites@3.1.0:
    resolution: {integrity: sha512-P8BjAsXvZS+VIDUI11hHCQEv74YT67YUi5JJFNWIqL235sBmjX4+qx9Muvls5ivyNENctx46xQLQ3aTuE7ssaQ==}
    engines: {node: '>=6'}

  caniuse-api@3.0.0:
    resolution: {integrity: sha512-bsTwuIg/BZZK/vreVTYYbSWoe2F+71P7K5QGEX+pT250DZbfU1MQ5prOKpPR+LL6uWKK3KMwMCAS74QB3Um1uw==}

  caniuse-lite@1.0.30001735:
    resolution: {integrity: sha512-EV/laoX7Wq2J9TQlyIXRxTJqIw4sxfXS4OYgudGxBYRuTv0q7AM6yMEpU/Vo1I94thg9U6EZ2NfZx9GJq83u7w==}

  chai@5.3.1:
    resolution: {integrity: sha512-48af6xm9gQK8rhIcOxWwdGzIervm8BVTin+yRp9HEvU20BtVZ2lBywlIJBzwaDtvo0FvjeL7QdCADoUoqIbV3A==}
    engines: {node: '>=18'}

  chalk@4.1.2:
    resolution: {integrity: sha512-oKnbhFyRIXpUuez8iBMmyEa4nbj4IOQyuhc/wy9kY7/WVPcwIO9VA668Pu8RkO7+0G76SLROeyw9CpQ061i4mA==}
    engines: {node: '>=10'}

  changelogen@0.6.2:
    resolution: {integrity: sha512-QtC7+r9BxoUm+XDAwhLbz3CgU134J1ytfE3iCpLpA4KFzX2P1e6s21RrWDwUBzfx66b1Rv+6lOA2nS2btprd+A==}
    hasBin: true

  character-entities-legacy@1.1.4:
    resolution: {integrity: sha512-3Xnr+7ZFS1uxeiUDvV02wQ+QDbc55o97tIV5zHScSPJpcLm/r0DFPcoY3tYRp+VZukxuMeKgXYmsXQHO05zQeA==}

  character-entities@1.2.4:
    resolution: {integrity: sha512-iBMyeEHxfVnIakwOuDXpVkc54HijNgCyQB2w0VfGQThle6NXn50zU6V/u+LDhxHcDUPojn6Kpga3PTAD8W1bQw==}

  character-reference-invalid@1.1.4:
    resolution: {integrity: sha512-mKKUkUbhPpQlCOfIuZkvSEgktjPFIsZKRRbC6KWVEMvlzblj3i3asQv5ODsrwt0N3pHAEvjP8KTQPHkp0+6jOg==}

  check-error@2.1.1:
    resolution: {integrity: sha512-OAlb+T7V4Op9OwdkjmguYRqncdlx5JiofwOAUkmTF+jNdHwzTaTs4sRAGpzLF3oOz5xAyDGrPgeIDFQmDOTiJw==}
    engines: {node: '>= 16'}

  chokidar@4.0.3:
    resolution: {integrity: sha512-Qgzu8kfBvo+cA4962jnP1KkS6Dop5NS6g7R5LFYJr4b8Ub94PPQXUksCw9PvXoeXPRRddRNC5C1JQUR2SMGtnA==}
    engines: {node: '>= 14.16.0'}

  ci-info@4.3.0:
    resolution: {integrity: sha512-l+2bNRMiQgcfILUi33labAZYIWlH1kWDp+ecNo5iisRKrbm0xcRyCww71/YU0Fkw0mAFpz9bJayXPjey6vkmaQ==}
    engines: {node: '>=8'}

  citty@0.1.6:
    resolution: {integrity: sha512-tskPPKEs8D2KPafUypv2gxwJP8h/OaJmC82QQGGDQcHvXX43xF2VDACcJVmZ0EuSxkpO9Kc4MlrA3q0+FG58AQ==}

  clean-regexp@1.0.0:
    resolution: {integrity: sha512-GfisEZEJvzKrmGWkvfhgzcz/BllN1USeqD2V6tg14OAOgaCD2Z/PUEuxnAZ/nPvmaHRG7a8y77p1T/IRQ4D1Hw==}
    engines: {node: '>=4'}

  color-convert@2.0.1:
    resolution: {integrity: sha512-RRECPsj7iu/xb5oKYcsFHSppFNnsj/52OVTRKb4zP5onXwVF3zVmmToNcOfGC+CRDpfK/U584fMg38ZHCaElKQ==}
    engines: {node: '>=7.0.0'}

  color-name@1.1.4:
    resolution: {integrity: sha512-dOy+3AuW3a2wNbZHIuMZpTcgjGuLU/uBL/ubcZF9OXbDo8ff4O8yVp5Bf0efS8uEoYo5q4Fx7dY9OgQGXgAsQA==}

  colord@2.9.3:
    resolution: {integrity: sha512-jeC1axXpnb0/2nn/Y1LPuLdgXBLH7aDcHu4KEKfqw3CUhX7ZpfBSlPKyqXE6btIgEzfWtrX3/tyBCaCvXvMkOw==}

  commander@11.1.0:
    resolution: {integrity: sha512-yPVavfyCcRhmorC7rWlkHn15b4wDVgVmBA7kV4QVBsF7kv/9TKJAbAXVTxvTnwP8HHKjRCJDClKbciiYS7p0DQ==}
    engines: {node: '>=16'}

  commondir@1.0.1:
    resolution: {integrity: sha512-W9pAhw0ja1Edb5GVdIF1mjZw/ASI0AlShXM83UUGe2DVr5TdAPEA1OA8m/g8zWp9x6On7gqufY+FatDbC3MDQg==}

  concat-map@0.0.1:
    resolution: {integrity: sha512-/Srv4dswyQNBfohGpz9o6Yb3Gz3SrUDqBH5rTuhGR7ahtlbYKnVxw2bCFMRljaA7EXHaXZ8wsHdodFvbkhKmqg==}

  confbox@0.1.8:
    resolution: {integrity: sha512-RMtmw0iFkeR4YV+fUOSucriAQNb9g8zFR52MWCtl+cCZOFRNL6zeB395vPzFhEjjn4fMxXudmELnl/KF/WrK6w==}

  confbox@0.2.2:
    resolution: {integrity: sha512-1NB+BKqhtNipMsov4xI/NnhCKp9XG9NamYp5PVm9klAT0fsrNPjaFICsCFhNhwZJKNh7zB/3q8qXz0E9oaMNtQ==}

  consola@3.4.2:
    resolution: {integrity: sha512-5IKcdX0nnYavi6G7TtOhwkYzyjfJlatbjMjuLSfE2kYT5pMDOilZ4OvMhi637CcDICTmz3wARPoyhqyX1Y+XvA==}
    engines: {node: ^14.18.0 || >=16.10.0}

  convert-gitmoji@0.1.5:
    resolution: {integrity: sha512-4wqOafJdk2tqZC++cjcbGcaJ13BZ3kwldf06PTiAQRAB76Z1KJwZNL1SaRZMi2w1FM9RYTgZ6QErS8NUl/GBmQ==}

  core-js-compat@3.45.0:
    resolution: {integrity: sha512-gRoVMBawZg0OnxaVv3zpqLLxaHmsubEGyTnqdpI/CEBvX4JadI1dMSHxagThprYRtSVbuQxvi6iUatdPxohHpA==}

  cross-spawn@7.0.6:
    resolution: {integrity: sha512-uV2QOWP2nWzsy2aMp8aRibhi9dlzF5Hgh5SHaB9OiTGEyDTiJJyx0uy51QXdyWbtAHNua4XJzUKca3OzKUd3vA==}
    engines: {node: '>= 8'}

  css-declaration-sorter@7.2.0:
    resolution: {integrity: sha512-h70rUM+3PNFuaBDTLe8wF/cdWu+dOZmb7pJt8Z2sedYbAcQVQV/tEchueg3GWxwqS0cxtbxmaHEdkNACqcvsow==}
    engines: {node: ^14 || ^16 || >=18}
    peerDependencies:
      postcss: ^8.0.9

  css-select@5.2.2:
    resolution: {integrity: sha512-TizTzUddG/xYLA3NXodFM0fSbNizXjOKhqiQQwvhlspadZokn1KDy0NZFS0wuEubIYAV5/c1/lAr0TaaFXEXzw==}

  css-tree@2.2.1:
    resolution: {integrity: sha512-OA0mILzGc1kCOCSJerOeqDxDQ4HOh+G8NbOJFOTgOCzpw7fCBubk0fEyxp8AgOL/jvLgYA/uV0cMbe43ElF1JA==}
    engines: {node: ^10 || ^12.20.0 || ^14.13.0 || >=15.0.0, npm: '>=7.0.0'}

  css-tree@3.1.0:
    resolution: {integrity: sha512-0eW44TGN5SQXU1mWSkKwFstI/22X2bG1nYzZTYMAWjylYURhse752YgbE4Cx46AC+bAvI+/dYTPRk1LqSUnu6w==}
    engines: {node: ^10 || ^12.20.0 || ^14.13.0 || >=15.0.0}

  css-what@6.2.2:
    resolution: {integrity: sha512-u/O3vwbptzhMs3L1fQE82ZSLHQQfto5gyZzwteVIEyeaY5Fc7R4dapF/BvRoSYFeqfBk4m0V1Vafq5Pjv25wvA==}
    engines: {node: '>= 6'}

  cssesc@3.0.0:
    resolution: {integrity: sha512-/Tb/JcjK111nNScGob5MNtsntNM1aCNUDipB/TkwZFhyDrrE47SOx/18wF2bbjgc3ZzCSKW1T5nt5EbFoAz/Vg==}
    engines: {node: '>=4'}
    hasBin: true

  cssnano-preset-default@7.0.8:
    resolution: {integrity: sha512-d+3R2qwrUV3g4LEMOjnndognKirBZISylDZAF/TPeCWVjEwlXS2e4eN4ICkoobRe7pD3H6lltinKVyS1AJhdjQ==}
    engines: {node: ^18.12.0 || ^20.9.0 || >=22.0}
    peerDependencies:
      postcss: ^8.4.32

  cssnano-utils@5.0.1:
    resolution: {integrity: sha512-ZIP71eQgG9JwjVZsTPSqhc6GHgEr53uJ7tK5///VfyWj6Xp2DBmixWHqJgPno+PqATzn48pL42ww9x5SSGmhZg==}
    engines: {node: ^18.12.0 || ^20.9.0 || >=22.0}
    peerDependencies:
      postcss: ^8.4.32

  cssnano@7.1.0:
    resolution: {integrity: sha512-Pu3rlKkd0ZtlCUzBrKL1Z4YmhKppjC1H9jo7u1o4qaKqyhvixFgu5qLyNIAOjSTg9DjVPtUqdROq2EfpVMEe+w==}
    engines: {node: ^18.12.0 || ^20.9.0 || >=22.0}
    peerDependencies:
      postcss: ^8.4.32

  csso@5.0.5:
    resolution: {integrity: sha512-0LrrStPOdJj+SPCCrGhzryycLjwcgUSHBtxNA8aIDxf0GLsRh1cKYhB00Gd1lDOS4yGH69+SNn13+TWbVHETFQ==}
    engines: {node: ^10 || ^12.20.0 || ^14.13.0 || >=15.0.0, npm: '>=7.0.0'}

  debug@4.4.1:
    resolution: {integrity: sha512-KcKCqiftBJcZr++7ykoDIEwSa3XWowTfNPo92BYxjXiyYEVrUQh2aLyhxBCwww+heortUFxEJYcRzosstTEBYQ==}
    engines: {node: '>=6.0'}
    peerDependencies:
      supports-color: '*'
    peerDependenciesMeta:
      supports-color:
        optional: true

  deep-eql@5.0.2:
    resolution: {integrity: sha512-h5k/5U50IJJFpzfL6nO9jaaumfjO/f2NjK/oYB2Djzm4p9L+3T9qWpZqZ2hAbLPuuYq9wrU08WQyBTL5GbPk5Q==}
    engines: {node: '>=6'}

  deep-is@0.1.4:
    resolution: {integrity: sha512-oIPzksmTg4/MriiaYGO+okXDT7ztn/w3Eptv/+gSIdMdKsJo0u4CfYNFJPy+4SKMuCqGw2wxnA+URMg3t8a/bQ==}

  deepmerge@4.3.1:
    resolution: {integrity: sha512-3sUqbMEc77XqpdNO7FRyRog+eW3ph+GYCbj+rK+uYyRMuwsVy0rMiVtPn+QJlKFvWP/1PYpapqYn0Me2knFn+A==}
    engines: {node: '>=0.10.0'}

  default-browser-id@5.0.0:
    resolution: {integrity: sha512-A6p/pu/6fyBcA1TRz/GqWYPViplrftcW2gZC9q79ngNCKAeR/X3gcEdXQHl4KNXV+3wgIJ1CPkJQ3IHM6lcsyA==}
    engines: {node: '>=18'}

  default-browser@5.2.1:
    resolution: {integrity: sha512-WY/3TUME0x3KPYdRRxEJJvXRHV4PyPoUsxtZa78lwItwRQRHhd2U9xOscaT/YTf8uCXIAjeJOFBVEh/7FtD8Xg==}
    engines: {node: '>=18'}

  define-lazy-prop@3.0.0:
    resolution: {integrity: sha512-N+MeXYoqr3pOgn8xfyRPREN7gHakLYjhsHhWGT3fWAiL4IkAt0iDw14QiiEm2bE30c5XX5q0FtAA3CK5f9/BUg==}
    engines: {node: '>=12'}

  defu@6.1.4:
    resolution: {integrity: sha512-mEQCMmwJu317oSz8CwdIOdwf3xMif1ttiM8LTufzc3g6kR+9Pe236twL8j3IYT1F7GfRgGcW6MWxzZjLIkuHIg==}

  destr@2.0.5:
    resolution: {integrity: sha512-ugFTXCtDZunbzasqBxrK93Ik/DRYsO6S/fedkWEMKqt04xZ4csmnmwGDBAb07QWNaGMAmnTIemsYZCksjATwsA==}

  detect-libc@1.0.3:
    resolution: {integrity: sha512-pGjwhsmsp4kL2RTz08wcOlGN83otlqHeD/Z5T8GXZB+/YcpQ/dgo+lbU8ZsGxV0HIvqqxo9l7mqYwyYMD9bKDg==}
    engines: {node: '>=0.10'}
    hasBin: true

  didyoumean2@7.0.4:
    resolution: {integrity: sha512-+yW4SNY7W2DOWe2Jx5H4c2qMTFbLGM6wIyoDPkAPy66X+sD1KfYjBPAIWPVsYqMxelflaMQCloZDudELIPhLqA==}
    engines: {node: ^18.12.0 || >=20.9.0}

  dom-serializer@2.0.0:
    resolution: {integrity: sha512-wIkAryiqt/nV5EQKqQpo3SToSOV9J0DnbJqwK7Wv/Trc92zIAYZ4FlMu+JPFW1DfGFt81ZTCGgDEabffXeLyJg==}

  domelementtype@2.3.0:
    resolution: {integrity: sha512-OLETBj6w0OsagBwdXnPdN0cnMfF9opN69co+7ZrbfPGrdpPVNBUj02spi6B1N7wChLQiPn4CSH/zJvXw56gmHw==}

  domhandler@5.0.3:
    resolution: {integrity: sha512-cgwlv/1iFQiFnU96XXgROh8xTeetsnJiDsTc7TYCLFd9+/WNkIqPTxiM/8pSd8VIrhXGTf1Ny1q1hquVqDJB5w==}
    engines: {node: '>= 4'}

  domutils@3.2.2:
    resolution: {integrity: sha512-6kZKyUajlDuqlHKVX1w7gyslj9MPIXzIFiz/rGu35uC1wMi+kMhQwGhl4lt9unC9Vb9INnY9Z3/ZA3+FhASLaw==}

  dotenv@17.2.1:
    resolution: {integrity: sha512-kQhDYKZecqnM0fCnzI5eIv5L4cAe/iRI+HqMbO/hbRdTAeXDG+M9FjipUxNfbARuEg4iHIbhnhs78BCHNbSxEQ==}
    engines: {node: '>=12'}

  eastasianwidth@0.2.0:
    resolution: {integrity: sha512-I88TYZWc9XiYHRQ4/3c5rjjfgkjhLyW2luGIheGERbNQ6OY7yTybanSpDXZa8y7VUP9YmDcYa+eyq4ca7iLqWA==}

  electron-to-chromium@1.5.206:
    resolution: {integrity: sha512-/eucXSTaI8L78l42xPurxdBzPTjAkMVCQO7unZCWk9LnZiwKcSvQUhF4c99NWQLwMQXxjlfoQy0+8m9U2yEDQQ==}

  emoji-regex@8.0.0:
    resolution: {integrity: sha512-MSjYzcWNOA0ewAHpz0MxpYFvwg6yjy1NG3xteoqz644VCo/RPgnr1/GGt+ic3iJTzQ8Eu3TdM14SawnVUmGE6A==}

  emoji-regex@9.2.2:
    resolution: {integrity: sha512-L18DaJsXSUk2+42pv8mLs5jJT2hqFkFE4j21wOmgbUqsZ2hL72NsUU785g9RXgo3s0ZNgVl42TiHp3ZtOv/Vyg==}

  entities@4.5.0:
    resolution: {integrity: sha512-V0hjH4dGPh9Ao5p0MoRY6BVqtwCjhz6vI5LT8AJ55H+4g9/4vbHx1I54fS0XuclLhDHArPQCiMjDxjaL8fPxhw==}
    engines: {node: '>=0.12'}

  es-module-lexer@1.7.0:
    resolution: {integrity: sha512-jEQoCwk8hyb2AZziIOLhDqpm5+2ww5uIE6lkO/6jcOCusfk6LhMHpXXfBLXTZ7Ydyt0j4VoUQv6uGNYbdW+kBA==}

  esbuild@0.25.9:
    resolution: {integrity: sha512-CRbODhYyQx3qp7ZEwzxOk4JBqmD/seJrzPa/cGjY1VtIn5E09Oi9/dB4JwctnfZ8Q8iT7rioVv5k/FNT/uf54g==}
    engines: {node: '>=18'}
    hasBin: true

  escalade@3.2.0:
    resolution: {integrity: sha512-WUj2qlxaQtO4g6Pq5c29GTcWGDyd8itL8zTlipgECz3JesAiiOKotd8JU6otB3PACgG6xkJUyVhboMS+bje/jA==}
    engines: {node: '>=6'}

  escape-string-regexp@1.0.5:
    resolution: {integrity: sha512-vbRorB5FUQWvla16U8R/qgaFIya2qGzwDrNmCZuYKrbdSUMG6I1ZCGQRefkRVhuOkIGVne7BQ35DSfo1qvJqFg==}
    engines: {node: '>=0.8.0'}

  escape-string-regexp@4.0.0:
    resolution: {integrity: sha512-TtpcNJ3XAzx3Gq8sWRzJaVajRs0uVxA2YAkdb1jm2YkPz4G6egUFAyA3n5vtEIZefPk5Wa4UXbKuS5fKkJWdgA==}
    engines: {node: '>=10'}

  eslint-config-unjs@0.5.0:
    resolution: {integrity: sha512-yXLFwCShcz0dwfSZjDL6sVu8PKZ0f/3kuOCoXQuuiM1OvggbrIXy0WCKIpWsomlbBM2Oy0jv6eZTML9LhaLpJQ==}
    peerDependencies:
      eslint: '*'
      typescript: '*'

  eslint-plugin-markdown@5.1.0:
    resolution: {integrity: sha512-SJeyKko1K6GwI0AN6xeCDToXDkfKZfXcexA6B+O2Wr2btUS9GrC+YgwSyVli5DJnctUHjFXcQ2cqTaAmVoLi2A==}
    engines: {node: ^18.18.0 || ^20.9.0 || >=21.1.0}
    peerDependencies:
      eslint: '>=8'

  eslint-plugin-unicorn@59.0.1:
    resolution: {integrity: sha512-EtNXYuWPUmkgSU2E7Ttn57LbRREQesIP1BiLn7OZLKodopKfDXfBUkC/0j6mpw2JExwf43Uf3qLSvrSvppgy8Q==}
    engines: {node: ^18.20.0 || ^20.10.0 || >=21.0.0}
    peerDependencies:
      eslint: '>=9.22.0'

  eslint-scope@8.4.0:
    resolution: {integrity: sha512-sNXOfKCn74rt8RICKMvJS7XKV/Xk9kA7DyJr8mJik3S7Cwgy3qlkkmyS2uQB3jiJg6VNdZd/pDBJu0nvG2NlTg==}
    engines: {node: ^18.18.0 || ^20.9.0 || >=21.1.0}

  eslint-visitor-keys@3.4.3:
    resolution: {integrity: sha512-wpc+LXeiyiisxPlEkUzU6svyS1frIO3Mgxj1fdy7Pm8Ygzguax2N3Fa/D/ag1WqbOprdI+uY6wMUl8/a2G+iag==}
    engines: {node: ^12.22.0 || ^14.17.0 || >=16.0.0}

  eslint-visitor-keys@4.2.1:
    resolution: {integrity: sha512-Uhdk5sfqcee/9H/rCOJikYz67o0a2Tw2hGRPOG2Y1R2dg7brRe1uG0yaNQDHu+TO/uQPF/5eCapvYSmHUjt7JQ==}
    engines: {node: ^18.18.0 || ^20.9.0 || >=21.1.0}

  eslint@9.33.0:
    resolution: {integrity: sha512-TS9bTNIryDzStCpJN93aC5VRSW3uTx9sClUn4B87pwiCaJh220otoI0X8mJKr+VcPtniMdN8GKjlwgWGUv5ZKA==}
    engines: {node: ^18.18.0 || ^20.9.0 || >=21.1.0}
    hasBin: true
    peerDependencies:
      jiti: '*'
    peerDependenciesMeta:
      jiti:
        optional: true

  espree@10.4.0:
    resolution: {integrity: sha512-j6PAQ2uUr79PZhBjP5C5fhl8e39FmRnOjsD5lGnWrFU8i2G776tBK7+nP8KuQUTTyAZUwfQqXAgrVH5MbH9CYQ==}
    engines: {node: ^18.18.0 || ^20.9.0 || >=21.1.0}

  esquery@1.6.0:
    resolution: {integrity: sha512-ca9pw9fomFcKPvFLXhBKUK90ZvGibiGOvRJNbjljY7s7uq/5YO4BOzcYtJqExdx99rF6aAcnRxHmcUHcz6sQsg==}
    engines: {node: '>=0.10'}

  esrecurse@4.3.0:
    resolution: {integrity: sha512-KmfKL3b6G+RXvP8N1vr3Tq1kL/oCFgn2NYXEtqP8/L3pKapUA4G8cFVaoF3SU323CD4XypR/ffioHmkti6/Tag==}
    engines: {node: '>=4.0'}

  estraverse@5.3.0:
    resolution: {integrity: sha512-MMdARuVEQziNTeJD8DgMqmhwR11BRQ/cBP+pLtYdSTnf3MIO8fFeiINEbX36ZdNlfU/7A9f3gUw49B3oQsvwBA==}
    engines: {node: '>=4.0'}

  estree-walker@2.0.2:
    resolution: {integrity: sha512-Rfkk/Mp/DL7JVje3u18FxFujQlTNR2q6QfMSMB7AvCBx91NGj/ba3kCfza0f6dVDbw7YlRf/nDrn7pQrCCyQ/w==}

  estree-walker@3.0.3:
    resolution: {integrity: sha512-7RUKfXgSMMkzt6ZuXmqapOurLGPPfgj6l9uRZ7lRGolvk0y2yocc35LdcxKC5PQZdn2DMqioAQ2NoWcrTKmm6g==}

  esutils@2.0.3:
    resolution: {integrity: sha512-kVscqXk4OCp68SZ0dkgEKVi6/8ij300KBWTJq32P/dYeWTSwK41WyTxalN1eRmA5Z9UU/LX9D7FWSmV9SAYx6g==}
    engines: {node: '>=0.10.0'}

  expect-type@1.2.2:
    resolution: {integrity: sha512-JhFGDVJ7tmDJItKhYgJCGLOWjuK9vPxiXoUFLwLDc99NlmklilbiQJwoctZtt13+xMw91MCk/REan6MWHqDjyA==}
    engines: {node: '>=12.0.0'}

  exsolve@1.0.7:
    resolution: {integrity: sha512-VO5fQUzZtI6C+vx4w/4BWJpg3s/5l+6pRQEHzFRM8WFi4XffSP1Z+4qi7GbjWbvRQEbdIco5mIMq+zX4rPuLrw==}

  fast-deep-equal@3.1.3:
    resolution: {integrity: sha512-f3qQ9oQy9j2AhBe/H9VC91wLmKBCCU/gDOnKNAYG5hswO7BLKj09Hc5HYNz9cGI++xlpDCIgDaitVs03ATR84Q==}

  fast-glob@3.3.3:
    resolution: {integrity: sha512-7MptL8U0cqcFdzIzwOTHoilX9x5BrNqye7Z/LuC7kCMRio1EMSyqRK3BEAUD7sXRq4iT4AzTVuZdhgQ2TCvYLg==}
    engines: {node: '>=8.6.0'}

  fast-json-stable-stringify@2.1.0:
    resolution: {integrity: sha512-lhd/wF+Lk98HZoTCtlVraHtfh5XYijIjalXck7saUtuanSDyLMxnHhSXEDJqHxD7msR8D0uCmqlkwjCV8xvwHw==}

  fast-levenshtein@2.0.6:
    resolution: {integrity: sha512-DCXu6Ifhqcks7TZKY3Hxp3y6qphY5SJZmrWMDrKcERSOXWQdMhU9Ig/PYrzyw/ul9jOIyh0N4M0tbC5hodg8dw==}

  fastest-levenshtein@1.0.16:
    resolution: {integrity: sha512-eRnCtTTtGZFpQCwhJiUOuxPQWRXVKYDn0b2PeHfXL6/Zi53SLAzAHfVhVWK2AryC/WH05kGfxhFIPvTF0SXQzg==}
    engines: {node: '>= 4.9.1'}

  fastq@1.19.1:
    resolution: {integrity: sha512-GwLTyxkCXjXbxqIhTsMI2Nui8huMPtnxg7krajPJAjnEG/iiOS7i+zCtWGZR9G0NBKbXKh6X9m9UIsYX/N6vvQ==}

  fdir@6.5.0:
    resolution: {integrity: sha512-tIbYtZbucOs0BRGqPJkshJUYdL+SDH7dVM8gjy+ERp3WAUjLEFJE+02kanyHtwjWOnwrKYBiwAmM0p4kLJAnXg==}
    engines: {node: '>=12.0.0'}
    peerDependencies:
      picomatch: ^3 || ^4
    peerDependenciesMeta:
      picomatch:
        optional: true

  file-entry-cache@8.0.0:
    resolution: {integrity: sha512-XXTUwCvisa5oacNGRP9SfNtYBNAMi+RPwBFmblZEF7N7swHYQS6/Zfk7SRwx4D5j3CH211YNRco1DEMNVfZCnQ==}
    engines: {node: '>=16.0.0'}

  fill-range@7.1.1:
    resolution: {integrity: sha512-YsGpe3WHLK8ZYi4tWDg2Jy3ebRz2rXowDxnld4bkQB00cc/1Zw9AWnC0i9ztDJitivtQvaI9KaLyKrc+hBW0yg==}
    engines: {node: '>=8'}

  find-up-simple@1.0.1:
    resolution: {integrity: sha512-afd4O7zpqHeRyg4PfDQsXmlDe2PfdHtJt6Akt8jOWaApLOZk5JXs6VMR29lz03pRe9mpykrRCYIYxaJYcfpncQ==}
    engines: {node: '>=18'}

  find-up@5.0.0:
    resolution: {integrity: sha512-78/PXT1wlLLDgTzDs7sjq9hzz0vXD+zn+7wypEe4fXQxCmdmqfGsEPQxmiCSQI3ajFV91bVSsvNtrJRiW6nGng==}
    engines: {node: '>=10'}

  fix-dts-default-cjs-exports@1.0.1:
    resolution: {integrity: sha512-pVIECanWFC61Hzl2+oOCtoJ3F17kglZC/6N94eRWycFgBH35hHx0Li604ZIzhseh97mf2p0cv7vVrOZGoqhlEg==}

  flat-cache@4.0.1:
    resolution: {integrity: sha512-f7ccFPK3SXFHpx15UIGyRJ/FJQctuKZ0zVuN3frBo4HnK3cay9VEW0R6yPYFHC0AgqhukPzKjq22t5DmAyqGyw==}
    engines: {node: '>=16'}

  flatted@3.3.3:
    resolution: {integrity: sha512-GX+ysw4PBCz0PzosHDepZGANEuFCMLrnRTiEy9McGjmkCQYwRq4A/X786G/fjM/+OjsWSU1ZrY5qyARZmO/uwg==}

  foreground-child@3.3.1:
    resolution: {integrity: sha512-gIXjKqtFuWEgzFRJA9WCQeSJLZDjgJUOMCMzxtvFq/37KojM1BFGufqsCy0r4qSQmYLsZYMeyRqzIWOMup03sw==}
    engines: {node: '>=14'}

  fraction.js@4.3.7:
    resolution: {integrity: sha512-ZsDfxO51wGAXREY55a7la9LScWpwv9RxIrYABrlvOFBlH/ShPnrtsXeuUIfXKKOVicNxQ+o8JTbJvjS4M89yew==}

  fsevents@2.3.3:
    resolution: {integrity: sha512-5xoDfX+fL7faATnagmWPpbFtwh/R77WmMMqqHGS65C3vvB0YHrgF+B1YmZ3441tMj5n63k0212XNoJwzlhffQw==}
    engines: {node: ^8.16.0 || ^10.6.0 || >=11.0.0}
    os: [darwin]

  function-bind@1.1.2:
    resolution: {integrity: sha512-7XHNxH7qX9xG5mIwxkhumTox/MIRNcOgDrxWsMt2pAr23WHp6MrRlN7FBSFpCpr+oVO0F744iUgR82nJMfG2SA==}

  giget@2.0.0:
    resolution: {integrity: sha512-L5bGsVkxJbJgdnwyuheIunkGatUF/zssUoxxjACCseZYAVbaqdh9Tsmmlkl8vYan09H7sbvKt4pS8GqKLBrEzA==}
    hasBin: true

  glob-parent@5.1.2:
    resolution: {integrity: sha512-AOIgSQCepiJYwP3ARnGx+5VnTu2HBYdzbGP45eLw1vr3zB3vZLeyed1sC9hnbcOc9/SrMyM5RPQrkGz4aS9Zow==}
    engines: {node: '>= 6'}

  glob-parent@6.0.2:
    resolution: {integrity: sha512-XxwI8EOhVQgWp6iDL+3b0r86f4d6AX6zSU55HfB4ydCEuXLXc5FcYeOu+nnGftS4TEju/11rt4KJPTMgbfmv4A==}
    engines: {node: '>=10.13.0'}

  glob@10.4.5:
    resolution: {integrity: sha512-7Bv8RF0k6xjo7d4A/PxYLbUCfb6c+Vpd2/mB2yRDlew7Jb5hEXiCD9ibfO7wpk8i4sevK6DFny9h7EYbM3/sHg==}
    hasBin: true

  globals@14.0.0:
    resolution: {integrity: sha512-oahGvuMGQlPw/ivIYBjVSrWAfWLBeku5tpPE2fOPLi+WHffIWbuh2tCjhyQhTBPMf5E9jDEH4FOmTYgYwbKwtQ==}
    engines: {node: '>=18'}

  globals@16.3.0:
    resolution: {integrity: sha512-bqWEnJ1Nt3neqx2q5SFfGS8r/ahumIakg3HcwtNlrVlwXIeNumWn/c7Pn/wKzGhf6SaW6H6uWXLqC30STCMchQ==}
    engines: {node: '>=18'}

  graphemer@1.4.0:
    resolution: {integrity: sha512-EtKwoO6kxCL9WO5xipiHTZlSzBm7WLT627TqC/uVRd0HKmq8NXyebnNYxDoBi7wt8eTWrUrKXCOVaFq9x1kgag==}

  has-flag@4.0.0:
    resolution: {integrity: sha512-EykJT/Q1KjTWctppgIAgfSO0tKVuZUjhgMr17kqTumMl6Afv3EISleU7qZUzoXDFTAHTDC4NOoG/ZxU3EvlMPQ==}
    engines: {node: '>=8'}

  hasown@2.0.2:
    resolution: {integrity: sha512-0hJU9SCPvmMzIBdZFqNPXWa6dqh7WdH0cII9y+CyS8rG3nL48Bclra9HmKhVVUHyPWNH5Y7xDwAB7bfgSjkUMQ==}
    engines: {node: '>= 0.4'}

  hookable@5.5.3:
    resolution: {integrity: sha512-Yc+BQe8SvoXH1643Qez1zqLRmbA5rCL+sSmk6TVos0LWVfNIB7PGncdlId77WzLGSIB5KaWgTaNTs2lNVEI6VQ==}

  html-escaper@2.0.2:
    resolution: {integrity: sha512-H2iMtd0I4Mt5eYiapRdIDjp+XzelXQ0tFE4JS7YFwFevXXMmOp9myNrUvCg0D6ws8iqkRPBfKHgbwig1SmlLfg==}

  ignore@5.3.2:
    resolution: {integrity: sha512-hsBTNUqQTDwkWtcdYI2i06Y/nUBEsNEDJKjWdigLvegy8kDuJAS8uRlpkkcQpyEXL0Z/pjDy5HBmMjRCJ2gq+g==}
    engines: {node: '>= 4'}

  ignore@7.0.5:
    resolution: {integrity: sha512-Hs59xBNfUIunMFgWAbGX5cq6893IbWg4KnrjbYwX3tx0ztorVgTDA6B2sxf8ejHJ4wz8BqGUMYlnzNBer5NvGg==}
    engines: {node: '>= 4'}

  import-fresh@3.3.1:
    resolution: {integrity: sha512-TR3KfrTZTYLPB6jUjfx6MF9WcWrHL9su5TObK4ZkYgBdWKPOFoSoQIdEuTuR82pmtxH2spWG9h6etwfr1pLBqQ==}
    engines: {node: '>=6'}

  imurmurhash@0.1.4:
    resolution: {integrity: sha512-JmXMZ6wuvDmLiHEml9ykzqO6lwFbof0GG4IkcGaENdCRDDmMVnny7s5HsIgHCbaq0w2MyPhDqkhTUgS2LU2PHA==}
    engines: {node: '>=0.8.19'}

  indent-string@5.0.0:
    resolution: {integrity: sha512-m6FAo/spmsW2Ab2fU35JTYwtOKa2yAwXSwgjSv1TJzh4Mh7mC3lzAOVLBprb72XsTrgkEIsl7YrFNAiDiRhIGg==}
    engines: {node: '>=12'}

  is-alphabetical@1.0.4:
    resolution: {integrity: sha512-DwzsA04LQ10FHTZuL0/grVDk4rFoVH1pjAToYwBrHSxcrBIGQuXrQMtD5U1b0U2XVgKZCTLLP8u2Qxqhy3l2Vg==}

  is-alphanumerical@1.0.4:
    resolution: {integrity: sha512-UzoZUr+XfVz3t3v4KyGEniVL9BDRoQtY7tOyrRybkVNjDFWyo1yhXNGrrBTQxp3ib9BLAWs7k2YKBQsFRkZG9A==}

  is-builtin-module@5.0.0:
    resolution: {integrity: sha512-f4RqJKBUe5rQkJ2eJEJBXSticB3hGbN9j0yxxMQFqIW89Jp9WYFtzfTcRlstDKVUTRzSOTLKRfO9vIztenwtxA==}
    engines: {node: '>=18.20'}

  is-core-module@2.16.1:
    resolution: {integrity: sha512-UfoeMA6fIJ8wTYFEUjelnaGI67v6+N7qXJEvQuIGa99l4xsCruSYOVSQ0uPANn4dAzm8lkYPaKLrrijLq7x23w==}
    engines: {node: '>= 0.4'}

  is-decimal@1.0.4:
    resolution: {integrity: sha512-RGdriMmQQvZ2aqaQq3awNA6dCGtKpiDFcOzrTWrDAT2MiWrKQVPmxLGHl7Y2nNu6led0kEyoX0enY0qXYsv9zw==}

  is-docker@3.0.0:
    resolution: {integrity: sha512-eljcgEDlEns/7AXFosB5K/2nCM4P7FQPkGc/DWLy5rmFEWvZayGrik1d9/QIY5nJ4f9YsVvBkA6kJpHn9rISdQ==}
    engines: {node: ^12.20.0 || ^14.13.1 || >=16.0.0}
    hasBin: true

  is-extglob@2.1.1:
    resolution: {integrity: sha512-SbKbANkN603Vi4jEZv49LeVJMn4yGwsbzZworEoyEiutsN3nJYdbO36zfhGJ6QEDpOZIFkDtnq5JRxmvl3jsoQ==}
    engines: {node: '>=0.10.0'}

  is-fullwidth-code-point@3.0.0:
    resolution: {integrity: sha512-zymm5+u+sCsSWyD9qNaejV3DFvhCKclKdizYaJUuHA83RLjb7nSuGnddCHGv0hk+KY7BMAlsWeK4Ueg6EV6XQg==}
    engines: {node: '>=8'}

  is-glob@4.0.3:
    resolution: {integrity: sha512-xelSayHH36ZgE7ZWhli7pW34hNbNl8Ojv5KVmkJD4hBdD3th8Tfk9vYasLM+mXWOZhFkgZfxhLSnrwRr4elSSg==}
    engines: {node: '>=0.10.0'}

  is-hexadecimal@1.0.4:
    resolution: {integrity: sha512-gyPJuv83bHMpocVYoqof5VDiZveEoGoFL8m3BXNb2VW8Xs+rz9kqO8LOQ5DH6EsuvilT1ApazU0pyl+ytbPtlw==}

  is-inside-container@1.0.0:
    resolution: {integrity: sha512-KIYLCCJghfHZxqjYBE7rEy0OBuTd5xCHS7tHVgvCLkx7StIoaxwNW3hCALgEUjFfeRk+MG/Qxmp/vtETEF3tRA==}
    engines: {node: '>=14.16'}
    hasBin: true

  is-module@1.0.0:
    resolution: {integrity: sha512-51ypPSPCoTEIN9dy5Oy+h4pShgJmPCygKfyRCISBI+JoWT/2oJvK8QPxmwv7b/p239jXrm9M1mlQbyKJ5A152g==}

  is-number@7.0.0:
    resolution: {integrity: sha512-41Cifkg6e8TylSpdtTpeLVMqvSBEVzTttHvERD741+pnZ8ANv0004MRL43QKPDlK9cGvNp6NZWZUBlbGXYxxng==}
    engines: {node: '>=0.12.0'}

  is-reference@1.2.1:
    resolution: {integrity: sha512-U82MsXXiFIrjCK4otLT+o2NA2Cd2g5MLoOVXUZjIOhLurrRxpEXzI8O0KZHr3IjLvlAH1kTPYSuqer5T9ZVBKQ==}

  is-wsl@3.1.0:
    resolution: {integrity: sha512-UcVfVfaK4Sc4m7X3dUSoHoozQGBEFeDC+zVo06t98xe8CzHSZZBekNXH+tu0NalHolcJ/QAGqS46Hef7QXBIMw==}
    engines: {node: '>=16'}

  isexe@2.0.0:
    resolution: {integrity: sha512-RHxMLp9lnKHGHRng9QFhRCMbYAcVpn69smSGcq3f36xjgVVWThj4qqLbTLlq7Ssj8B+fIQ1EuCEGI2lKsyQeIw==}

  istanbul-lib-coverage@3.2.2:
    resolution: {integrity: sha512-O8dpsF+r0WV/8MNRKfnmrtCWhuKjxrq2w+jpzBL5UZKTi2LeVWnWOmWRxFlesJONmc+wLAGvKQZEOanko0LFTg==}
    engines: {node: '>=8'}

  istanbul-lib-report@3.0.1:
    resolution: {integrity: sha512-GCfE1mtsHGOELCU8e/Z7YWzpmybrx/+dSTfLrvY8qRmaY6zXTKWn6WQIjaAFw069icm6GVMNkgu0NzI4iPZUNw==}
    engines: {node: '>=10'}

  istanbul-lib-source-maps@5.0.6:
    resolution: {integrity: sha512-yg2d+Em4KizZC5niWhQaIomgf5WlL4vOOjZ5xGCmF8SnPE/mDWWXgvRExdcpCgh9lLRRa1/fSYp2ymmbJ1pI+A==}
    engines: {node: '>=10'}

  istanbul-reports@3.2.0:
    resolution: {integrity: sha512-HGYWWS/ehqTV3xN10i23tkPkpH46MLCIMFNCaaKNavAXTF1RkqxawEPtnjnGZ6XKSInBKkiOA5BKS+aZiY3AvA==}
    engines: {node: '>=8'}

  jackspeak@3.4.3:
    resolution: {integrity: sha512-OGlZQpz2yfahA/Rd1Y8Cd9SIEsqvXkLVoSw/cgwhnhFMDbsQFeZYoJJ7bIZBS9BcamUW96asq/npPWugM+RQBw==}

  jiti@1.21.7:
    resolution: {integrity: sha512-/imKNG4EbWNrVjoNC/1H5/9GFy+tqjGBHCaSsN+P2RnPqjsLmv6UD3Ej+Kj8nBWaRAwyk7kK5ZUc+OEatnTR3A==}
    hasBin: true

  jiti@2.5.1:
    resolution: {integrity: sha512-twQoecYPiVA5K/h6SxtORw/Bs3ar+mLUtoPSc7iMXzQzK8d7eJ/R09wmTwAjiamETn1cXYPGfNnu7DMoHgu12w==}
    hasBin: true

  js-tokens@4.0.0:
    resolution: {integrity: sha512-RdJUflcE3cUzKiMqQgsCu06FPu9UdIJO0beYbPhHN4k6apgJtifcoCtT9bcxOpYBtpD2kCM6Sbzg4CausW/PKQ==}

  js-tokens@9.0.1:
    resolution: {integrity: sha512-mxa9E9ITFOt0ban3j6L5MpjwegGz6lBQmM1IJkWeBZGcMxto50+eWdjC/52xDbS2vy0k7vIMK0Fe2wfL9OQSpQ==}

  js-yaml@4.1.0:
    resolution: {integrity: sha512-wpxZs9NoxZaJESJGIZTyDEaYpl0FKSA+FB9aJiyemKhMwkxQg63h4T1KJgUGHpTqPDNRcmmYLugrRjJlBtWvRA==}
    hasBin: true

  jsesc@3.0.2:
    resolution: {integrity: sha512-xKqzzWXDttJuOcawBt4KnKHHIf5oQ/Cxax+0PWFG+DFDgHNAdi+TXECADI+RYiFUMmx8792xsMbbgXj4CwnP4g==}
    engines: {node: '>=6'}
    hasBin: true

  jsesc@3.1.0:
    resolution: {integrity: sha512-/sM3dO2FOzXjKQhJuo0Q173wf2KOo8t4I8vHy6lF9poUp7bKT0/NHE8fPX23PwfhnykfqnC2xRxOnVw5XuGIaA==}
    engines: {node: '>=6'}
    hasBin: true

  json-buffer@3.0.1:
    resolution: {integrity: sha512-4bV5BfR2mqfQTJm+V5tPPdf+ZpuhiIvTuAB5g8kcrXOZpTT/QwwVRWBywX1ozr6lEuPdbHxwaJlm9G6mI2sfSQ==}

  json-schema-traverse@0.4.1:
    resolution: {integrity: sha512-xbbCH5dCYU5T8LcEhhuh7HJ88HXuW3qsI3Y0zOZFKfZEHcpWiHU/Jxzk629Brsab/mMiHQti9wMP+845RPe3Vg==}

  json-stable-stringify-without-jsonify@1.0.1:
    resolution: {integrity: sha512-Bdboy+l7tA3OGW6FjyFHWkP5LuByj1Tk33Ljyq0axyzdk9//JSi2u3fP1QSmd1KNwq6VOKYGlAu87CisVir6Pw==}

  keyv@4.5.4:
    resolution: {integrity: sha512-oxVHkHR/EJf2CNXnWxRLW6mg7JyCCUcG0DtEGmL2ctUo1PNTin1PUil+r/+4r5MpVgC/fn1kjsx7mjSujKqIpw==}

  knitwork@1.2.0:
    resolution: {integrity: sha512-xYSH7AvuQ6nXkq42x0v5S8/Iry+cfulBz/DJQzhIyESdLD7425jXsPy4vn5cCXU+HhRN2kVw51Vd1K6/By4BQg==}

  levn@0.4.1:
    resolution: {integrity: sha512-+bT2uH4E5LGE7h/n3evcS/sQlJXCpIp6ym8OWJ5eV6+67Dsql/LaaT7qJBAt2rzfoa/5QBGBhxDix1dMt2kQKQ==}
    engines: {node: '>= 0.8.0'}

  lilconfig@3.1.3:
    resolution: {integrity: sha512-/vlFKAoH5Cgt3Ie+JLhRbwOsCQePABiU3tJ1egGvyQ+33R/vcwM2Zl2QR/LzjsBeItPt3oSVXapn+m4nQDvpzw==}
    engines: {node: '>=14'}

  locate-path@6.0.0:
    resolution: {integrity: sha512-iPZK6eYjbxRu3uB4/WZ3EsEIMJFMqAoopl3R+zuq0UjcAm/MO6KCweDgPfP3elTztoKP3KtnVHxTn2NHBSDVUw==}
    engines: {node: '>=10'}

  lodash.deburr@4.1.0:
    resolution: {integrity: sha512-m/M1U1f3ddMCs6Hq2tAsYThTBDaAKFDX3dwDo97GEYzamXi9SqUpjWi/Rrj/gf3X2n8ktwgZrlP1z6E3v/IExQ==}

  lodash.memoize@4.1.2:
    resolution: {integrity: sha512-t7j+NzmgnQzTAYXcsHYLgimltOV1MXHtlOWf6GjL9Kj8GK5FInw5JotxvbOs+IvV1/Dzo04/fCGfLVs7aXb4Ag==}

  lodash.merge@4.6.2:
    resolution: {integrity: sha512-0KpjqXRVvrYyCsX1swR/XTK0va6VQkQM6MNo7PqW77ByjAhoARA8EfrP1N4+KlKj8YS0ZUCtRT/YUuhyYDujIQ==}

  lodash.uniq@4.5.0:
    resolution: {integrity: sha512-xfBaXQd9ryd9dlSDvnvI0lvxfLJlYAZzXomUYzLKtUeOQvOP5piqAWuGtrhWeqaXK9hhoM/iyJc5AV+XfsX3HQ==}

  loupe@3.2.0:
    resolution: {integrity: sha512-2NCfZcT5VGVNX9mSZIxLRkEAegDGBpuQZBy13desuHeVORmBDyAET4TkJr4SjqQy3A8JDofMN6LpkK8Xcm/dlw==}

  lru-cache@10.4.3:
    resolution: {integrity: sha512-JNAzZcXrCt42VGLuYz0zfAzDfAvJWW6AfYlDBQyDV5DClI2m5sAmK+OIO7s59XfsRsWHp02jAJrRadPRGTt6SQ==}

  magic-string@0.30.17:
    resolution: {integrity: sha512-sNPKHvyjVf7gyjwS4xGTaW/mCnF8wnjtifKBEhxfZ7E/S8tQ0rssrwGNn6q8JH/ohItJfSQp9mBtQYuTlH5QnA==}

  magicast@0.3.5:
    resolution: {integrity: sha512-L0WhttDl+2BOsybvEOLK7fW3UA0OQ0IQ2d6Zl2x/a6vVRs3bAY0ECOSHHeL5jD+SbOpOCUEi0y1DgHEn9Qn1AQ==}

  make-dir@4.0.0:
    resolution: {integrity: sha512-hXdUTZYIVOt1Ex//jAQi+wTZZpUpwBj/0QsOzqegb3rGMMeJiSEu5xLHnYfBrRV4RH2+OCSOO95Is/7x1WJ4bw==}
    engines: {node: '>=10'}

  md4w@0.2.7:
    resolution: {integrity: sha512-lFM7vwk3d4MzkV2mija7aPkK6OjKXZDQsH2beX+e2cvccBoqc6RraheMtAO0Wcr/gjj5L+WS5zhb+06AmuGZrg==}

  mdast-util-from-markdown@0.8.5:
    resolution: {integrity: sha512-2hkTXtYYnr+NubD/g6KGBS/0mFmBcifAsI0yIWRiRo0PjVs6SSOSOdtzbp6kSGnShDN6G5aWZpKQ2lWRy27mWQ==}

  mdast-util-to-string@2.0.0:
    resolution: {integrity: sha512-AW4DRS3QbBayY/jJmD8437V1Gombjf8RSOUCMFBuo5iHi58AGEgVCKQ+ezHkZZDpAQS75hcBMpLqjpJTjtUL7w==}

  mdbox@0.1.1:
    resolution: {integrity: sha512-jvLISenzbLRPWWamTG3THlhTcMbKWzJQNyTi61AVXhCBOC+gsldNTUfUNH8d3Vay83zGehFw3wZpF3xChzkTIQ==}

  mdn-data@2.0.28:
    resolution: {integrity: sha512-aylIc7Z9y4yzHYAJNuESG3hfhC+0Ibp/MAMiaOZgNv4pmEdFyfZhhhny4MNiAfWdBQ1RQ2mfDWmM1x8SvGyp8g==}

  mdn-data@2.12.2:
    resolution: {integrity: sha512-IEn+pegP1aManZuckezWCO+XZQDplx1366JoVhTpMpBB1sPey/SbveZQUosKiKiGYjg1wH4pMlNgXbCiYgihQA==}

  merge2@1.4.1:
    resolution: {integrity: sha512-8q7VEgMJW4J8tcfVPy8g09NcQwZdbwFEqhe/WZkoIzjn/3TGDwtOCYtXGxA3O8tPzpczCCDgv+P2P5y00ZJOOg==}
    engines: {node: '>= 8'}

  micromark@2.11.4:
    resolution: {integrity: sha512-+WoovN/ppKolQOFIAajxi7Lu9kInbPxFuTBVEavFcL8eAfVstoc5MocPmqBeAdBOJV00uaVjegzH4+MA0DN/uA==}

  micromatch@4.0.8:
    resolution: {integrity: sha512-PXwfBhYu0hBCPw8Dn0E+WDYb7af3dSLVWKi3HGv84IdF4TyFoC0ysxFd0Goxw7nSv4T/PzEJQxsYsEiFCKo2BA==}
    engines: {node: '>=8.6'}

  min-indent@1.0.1:
    resolution: {integrity: sha512-I9jwMn07Sy/IwOj3zVkVik2JTvgpaykDZEigL6Rx6N9LbMywwUSMtxET+7lVoDLLd3O3IXwJwvuuns8UB/HeAg==}
    engines: {node: '>=4'}

  minimatch@3.1.2:
    resolution: {integrity: sha512-J7p63hRiAjw1NDEww1W7i37+ByIrOWO5XQQAzZ3VOcL0PNybwpfmV/N05zFAzwQ9USyEcX6t3UO+K5aqBQOIHw==}

  minimatch@9.0.5:
    resolution: {integrity: sha512-G6T0ZX48xgozx7587koeX9Ys2NYy6Gmv//P89sEte9V9whIapMNF4idKxnW2QtCcLiTWlb/wfCabAtAFWhhBow==}
    engines: {node: '>=16 || 14 >=14.17'}

  minipass@7.1.2:
    resolution: {integrity: sha512-qOOzS1cBTWYF4BH8fVePDBOO9iptMnGUEZwNc/cMWnTV2nVLZ7VoNWEPHkYczZA0pdoA7dl6e7FL659nX9S2aw==}
    engines: {node: '>=16 || 14 >=14.17'}

  mkdist@2.3.0:
    resolution: {integrity: sha512-thkRk+pHdudjdZT3FJpPZ2+pncI6mGlH/B+KBVddlZj4MrFGW41sRIv1wZawZUHU8v7cttGaj+5nx8P+dG664A==}
    hasBin: true
    peerDependencies:
      sass: ^1.85.0
      typescript: '>=5.7.3'
      vue: ^3.5.13
      vue-sfc-transformer: ^0.1.1
      vue-tsc: ^1.8.27 || ^2.0.21
    peerDependenciesMeta:
      sass:
        optional: true
      typescript:
        optional: true
      vue:
        optional: true
      vue-sfc-transformer:
        optional: true
      vue-tsc:
        optional: true

  mlly@1.7.4:
    resolution: {integrity: sha512-qmdSIPC4bDJXgZTCR7XosJiNKySV7O215tsPtDN9iEO/7q/76b/ijtgRu/+epFXSJhijtTCCGp3DWS549P3xKw==}

  mri@1.2.0:
    resolution: {integrity: sha512-tzzskb3bG8LvYGFF/mDTpq3jpI6Q9wc3LEmBaghu+DdCssd1FakN7Bc0hVNmEyGq1bq3RgfkCb3cmQLpNPOroA==}
    engines: {node: '>=4'}

  ms@2.1.3:
    resolution: {integrity: sha512-6FlzubTLZG3J2a/NVCAleEhjzq5oxgHyaCU9yYXvcLsvoVaHJq/s5xXI6/XXP6tz7R9xAOtHnSO/tXtF3WRTlA==}

  nanoid@3.3.11:
    resolution: {integrity: sha512-N8SpfPUnUp1bK+PMYW8qSWdl9U+wwNWI4QKxOYDy9JAro3WMX7p2OeVRF9v+347pnakNevPmiHhNmZ2HbFA76w==}
    engines: {node: ^10 || ^12 || ^13.7 || ^14 || >=15.0.1}
    hasBin: true

  natural-compare@1.4.0:
    resolution: {integrity: sha512-OWND8ei3VtNC9h7V60qff3SVobHr996CTwgxubgyQYEpg290h9J0buyECNNJexkFm5sOajh5G116RYA1c8ZMSw==}

  node-addon-api@7.1.1:
    resolution: {integrity: sha512-5m3bsyrjFWE1xf7nz7YXdN4udnVtXK6/Yfgn5qnahL6bCkf2yKt4k3nuTKAtT4r3IG8JNR2ncsIMdZuAzJjHQQ==}

  node-fetch-native@1.6.7:
    resolution: {integrity: sha512-g9yhqoedzIUm0nTnTqAQvueMPVOuIY16bqgAJJC8XOOubYFNwz6IER9qs0Gq2Xd0+CecCKFjtdDTMA4u4xG06Q==}

  node-releases@2.0.19:
    resolution: {integrity: sha512-xxOWJsBKtzAq7DY0J+DTzuz58K8e7sJbdgwkbMWQe8UYB6ekmsQ45q0M/tJDsGaZmbC+l7n57UV8Hl5tHxO9uw==}

  normalize-range@0.1.2:
    resolution: {integrity: sha512-bdok/XvKII3nUpklnV6P2hxtMNrCboOjAcyBuQnWEhO665FwrSNRxU+AqpsyvO6LgGYPspN+lu5CLtw4jPRKNA==}
    engines: {node: '>=0.10.0'}

  nth-check@2.1.1:
    resolution: {integrity: sha512-lqjrjmaOoAnWfMmBPL+XNnynZh2+swxiX3WUE0s4yEHI6m+AwrK2UZOimIRl3X/4QctVqS8AiZjFqyOGrMXb/w==}

  nypm@0.6.1:
    resolution: {integrity: sha512-hlacBiRiv1k9hZFiphPUkfSQ/ZfQzZDzC+8z0wL3lvDAOUu/2NnChkKuMoMjNur/9OpKuz2QsIeiPVN0xM5Q0w==}
    engines: {node: ^14.16.0 || >=16.10.0}
    hasBin: true

  ofetch@1.4.1:
    resolution: {integrity: sha512-QZj2DfGplQAr2oj9KzceK9Hwz6Whxazmn85yYeVuS3u9XTMOGMRx0kO95MQ+vLsj/S/NwBDMMLU5hpxvI6Tklw==}

  ohash@2.0.11:
    resolution: {integrity: sha512-RdR9FQrFwNBNXAr4GixM8YaRZRJ5PUWbKYbE5eOsrwAjJW0q2REGcf79oYPsLyskQCZG1PLN+S/K1V00joZAoQ==}

  open@10.2.0:
    resolution: {integrity: sha512-YgBpdJHPyQ2UE5x+hlSXcnejzAvD0b22U2OuAP+8OnlJT+PjWPxtgmGqKKc+RgTM63U9gN0YzrYc71R2WT/hTA==}
    engines: {node: '>=18'}

  optionator@0.9.4:
    resolution: {integrity: sha512-6IpQ7mKUxRcZNLIObR0hz7lxsapSSIYNZJwXPGeF0mTVqGKFIXj1DQcMoT22S3ROcLyY/rz0PWaWZ9ayWmad9g==}
    engines: {node: '>= 0.8.0'}

  p-limit@3.1.0:
    resolution: {integrity: sha512-TYOanM3wGwNGsZN2cVTYPArw454xnXj5qmWF1bEoAc4+cU/ol7GVh7odevjp1FNHduHc3KZMcFduxU5Xc6uJRQ==}
    engines: {node: '>=10'}

  p-locate@5.0.0:
    resolution: {integrity: sha512-LaNjtRWUBY++zB5nE/NwcaoMylSPk+S+ZHNB1TzdbMJMny6dynpAGt7X/tl/QYq3TIeE6nxHppbo2LGymrG5Pw==}
    engines: {node: '>=10'}

  package-json-from-dist@1.0.1:
    resolution: {integrity: sha512-UEZIS3/by4OC8vL3P2dTXRETpebLI2NiI5vIrjaD/5UtrkFX/tNbwjTSRAGC/+7CAo2pIcBaRgWmcBBHcsaCIw==}

  parent-module@1.0.1:
    resolution: {integrity: sha512-GQ2EWRpQV8/o+Aw8YqtfZZPfNRWZYkbidE9k5rpl/hC3vtHHBfGm2Ifi6qWV+coDGkrUKZAxE3Lot5kcsRlh+g==}
    engines: {node: '>=6'}

  parse-entities@2.0.0:
    resolution: {integrity: sha512-kkywGpCcRYhqQIchaWqZ875wzpS/bMKhz5HnN3p7wveJTkTtyAB/AlnS0f8DFSqYW1T82t6yEAkEcB+A1I3MbQ==}

  path-exists@4.0.0:
    resolution: {integrity: sha512-ak9Qy5Q7jYb2Wwcey5Fpvg2KoAc/ZIhLSLOSBmRmygPsGwkVVt0fZa0qrtMz+m6tJTAHfZQ8FnmB4MG4LWy7/w==}
    engines: {node: '>=8'}

  path-key@3.1.1:
    resolution: {integrity: sha512-ojmeN0qd+y0jszEtoY48r0Peq5dwMEkIlCOu6Q5f41lfkswXuKtYrhgoTpLnyIcHm24Uhqx+5Tqm2InSwLhE6Q==}
    engines: {node: '>=8'}

  path-parse@1.0.7:
    resolution: {integrity: sha512-LDJzPVEEEPR+y48z93A0Ed0yXb8pAByGWo/k5YYdYgpY2/2EsOsksJrq7lOHxryrVOn1ejG6oAp8ahvOIQD8sw==}

  path-scurry@1.11.1:
    resolution: {integrity: sha512-Xa4Nw17FS9ApQFJ9umLiJS4orGjm7ZzwUrwamcGQuHSzDyth9boKDaycYdDcZDuqYATXw4HFXgaqWTctW/v1HA==}
    engines: {node: '>=16 || 14 >=14.18'}

  pathe@2.0.3:
    resolution: {integrity: sha512-WUjGcAqP1gQacoQe+OBJsFA7Ld4DyXuUIjZ5cc75cLHvJ7dtNsTugphxIADwspS+AraAUePCKrSVtPLFj/F88w==}

  pathval@2.0.1:
    resolution: {integrity: sha512-//nshmD55c46FuFw26xV/xFAaB5HF9Xdap7HJBBnrKdAd6/GxDBaNA1870O79+9ueg61cZLSVc+OaFlfmObYVQ==}
    engines: {node: '>= 14.16'}

  perfect-debounce@1.0.0:
    resolution: {integrity: sha512-xCy9V055GLEqoFaHoC1SoLIaLmWctgCUaBaWxDZ7/Zx4CTyX7cJQLJOok/orfjZAh9kEYpjJa4d0KcJmCbctZA==}

  picocolors@1.1.1:
    resolution: {integrity: sha512-xceH2snhtb5M9liqDsmEw56le376mTZkEX/jEb/RxNFyegNul7eNslCXP9FDj/Lcu0X8KEyMceP2ntpaHrDEVA==}

  picomatch@2.3.1:
    resolution: {integrity: sha512-JU3teHTNjmE2VCGFzuY8EXzCDVwEqB2a8fsIvwaStHhAWJEeVd1o1QD80CU6+ZdEXXSLbSsuLwJjkCBWqRQUVA==}
    engines: {node: '>=8.6'}

  picomatch@4.0.3:
    resolution: {integrity: sha512-5gTmgEY/sqK6gFXLIsQNH19lWb4ebPDLA4SdLP7dsWkIXHWlG66oPuVvXSGFPppYZz8ZDZq0dYYrbHfBCVUb1Q==}
    engines: {node: '>=12'}

  pkg-types@1.3.1:
    resolution: {integrity: sha512-/Jm5M4RvtBFVkKWRu2BLUTNP8/M2a+UwuAX+ae4770q1qVGtfjG+WTCupoZixokjmHiry8uI+dlY8KXYV5HVVQ==}

  pkg-types@2.2.0:
    resolution: {integrity: sha512-2SM/GZGAEkPp3KWORxQZns4M+WSeXbC2HEvmOIJe3Cmiv6ieAJvdVhDldtHqM5J1Y7MrR1XhkBT/rMlhh9FdqQ==}

  pluralize@8.0.0:
    resolution: {integrity: sha512-Nc3IT5yHzflTfbjgqWcCPpo7DaKy4FnpB0l/zCAW0Tc7jxAiuqSxHasntB3D7887LSrA93kDJ9IXovxJYxyLCA==}
    engines: {node: '>=4'}

  postcss-calc@10.1.1:
    resolution: {integrity: sha512-NYEsLHh8DgG/PRH2+G9BTuUdtf9ViS+vdoQ0YA5OQdGsfN4ztiwtDWNtBl9EKeqNMFnIu8IKZ0cLxEQ5r5KVMw==}
    engines: {node: ^18.12 || ^20.9 || >=22.0}
    peerDependencies:
      postcss: ^8.4.38

  postcss-colormin@7.0.4:
    resolution: {integrity: sha512-ziQuVzQZBROpKpfeDwmrG+Vvlr0YWmY/ZAk99XD+mGEBuEojoFekL41NCsdhyNUtZI7DPOoIWIR7vQQK9xwluw==}
    engines: {node: ^18.12.0 || ^20.9.0 || >=22.0}
    peerDependencies:
      postcss: ^8.4.32

  postcss-convert-values@7.0.6:
    resolution: {integrity: sha512-MD/eb39Mr60hvgrqpXsgbiqluawYg/8K4nKsqRsuDX9f+xN1j6awZCUv/5tLH8ak3vYp/EMXwdcnXvfZYiejCQ==}
    engines: {node: ^18.12.0 || ^20.9.0 || >=22.0}
    peerDependencies:
      postcss: ^8.4.32

  postcss-discard-comments@7.0.4:
    resolution: {integrity: sha512-6tCUoql/ipWwKtVP/xYiFf1U9QgJ0PUvxN7pTcsQ8Ns3Fnwq1pU5D5s1MhT/XySeLq6GXNvn37U46Ded0TckWg==}
    engines: {node: ^18.12.0 || ^20.9.0 || >=22.0}
    peerDependencies:
      postcss: ^8.4.32

  postcss-discard-duplicates@7.0.2:
    resolution: {integrity: sha512-eTonaQvPZ/3i1ASDHOKkYwAybiM45zFIc7KXils4mQmHLqIswXD9XNOKEVxtTFnsmwYzF66u4LMgSr0abDlh5w==}
    engines: {node: ^18.12.0 || ^20.9.0 || >=22.0}
    peerDependencies:
      postcss: ^8.4.32

  postcss-discard-empty@7.0.1:
    resolution: {integrity: sha512-cFrJKZvcg/uxB6Ijr4l6qmn3pXQBna9zyrPC+sK0zjbkDUZew+6xDltSF7OeB7rAtzaaMVYSdbod+sZOCWnMOg==}
    engines: {node: ^18.12.0 || ^20.9.0 || >=22.0}
    peerDependencies:
      postcss: ^8.4.32

  postcss-discard-overridden@7.0.1:
    resolution: {integrity: sha512-7c3MMjjSZ/qYrx3uc1940GSOzN1Iqjtlqe8uoSg+qdVPYyRb0TILSqqmtlSFuE4mTDECwsm397Ya7iXGzfF7lg==}
    engines: {node: ^18.12.0 || ^20.9.0 || >=22.0}
    peerDependencies:
      postcss: ^8.4.32

  postcss-merge-longhand@7.0.5:
    resolution: {integrity: sha512-Kpu5v4Ys6QI59FxmxtNB/iHUVDn9Y9sYw66D6+SZoIk4QTz1prC4aYkhIESu+ieG1iylod1f8MILMs1Em3mmIw==}
    engines: {node: ^18.12.0 || ^20.9.0 || >=22.0}
    peerDependencies:
      postcss: ^8.4.32

  postcss-merge-rules@7.0.6:
    resolution: {integrity: sha512-2jIPT4Tzs8K87tvgCpSukRQ2jjd+hH6Bb8rEEOUDmmhOeTcqDg5fEFK8uKIu+Pvc3//sm3Uu6FRqfyv7YF7+BQ==}
    engines: {node: ^18.12.0 || ^20.9.0 || >=22.0}
    peerDependencies:
      postcss: ^8.4.32

  postcss-minify-font-values@7.0.1:
    resolution: {integrity: sha512-2m1uiuJeTplll+tq4ENOQSzB8LRnSUChBv7oSyFLsJRtUgAAJGP6LLz0/8lkinTgxrmJSPOEhgY1bMXOQ4ZXhQ==}
    engines: {node: ^18.12.0 || ^20.9.0 || >=22.0}
    peerDependencies:
      postcss: ^8.4.32

  postcss-minify-gradients@7.0.1:
    resolution: {integrity: sha512-X9JjaysZJwlqNkJbUDgOclyG3jZEpAMOfof6PUZjPnPrePnPG62pS17CjdM32uT1Uq1jFvNSff9l7kNbmMSL2A==}
    engines: {node: ^18.12.0 || ^20.9.0 || >=22.0}
    peerDependencies:
      postcss: ^8.4.32

  postcss-minify-params@7.0.4:
    resolution: {integrity: sha512-3OqqUddfH8c2e7M35W6zIwv7jssM/3miF9cbCSb1iJiWvtguQjlxZGIHK9JRmc8XAKmE2PFGtHSM7g/VcW97sw==}
    engines: {node: ^18.12.0 || ^20.9.0 || >=22.0}
    peerDependencies:
      postcss: ^8.4.32

  postcss-minify-selectors@7.0.5:
    resolution: {integrity: sha512-x2/IvofHcdIrAm9Q+p06ZD1h6FPcQ32WtCRVodJLDR+WMn8EVHI1kvLxZuGKz/9EY5nAmI6lIQIrpo4tBy5+ug==}
    engines: {node: ^18.12.0 || ^20.9.0 || >=22.0}
    peerDependencies:
      postcss: ^8.4.32

  postcss-nested@7.0.2:
    resolution: {integrity: sha512-5osppouFc0VR9/VYzYxO03VaDa3e8F23Kfd6/9qcZTUI8P58GIYlArOET2Wq0ywSl2o2PjELhYOFI4W7l5QHKw==}
    engines: {node: '>=18.0'}
    peerDependencies:
      postcss: ^8.2.14

  postcss-normalize-charset@7.0.1:
    resolution: {integrity: sha512-sn413ofhSQHlZFae//m9FTOfkmiZ+YQXsbosqOWRiVQncU2BA3daX3n0VF3cG6rGLSFVc5Di/yns0dFfh8NFgQ==}
    engines: {node: ^18.12.0 || ^20.9.0 || >=22.0}
    peerDependencies:
      postcss: ^8.4.32

  postcss-normalize-display-values@7.0.1:
    resolution: {integrity: sha512-E5nnB26XjSYz/mGITm6JgiDpAbVuAkzXwLzRZtts19jHDUBFxZ0BkXAehy0uimrOjYJbocby4FVswA/5noOxrQ==}
    engines: {node: ^18.12.0 || ^20.9.0 || >=22.0}
    peerDependencies:
      postcss: ^8.4.32

  postcss-normalize-positions@7.0.1:
    resolution: {integrity: sha512-pB/SzrIP2l50ZIYu+yQZyMNmnAcwyYb9R1fVWPRxm4zcUFCY2ign7rcntGFuMXDdd9L2pPNUgoODDk91PzRZuQ==}
    engines: {node: ^18.12.0 || ^20.9.0 || >=22.0}
    peerDependencies:
      postcss: ^8.4.32

  postcss-normalize-repeat-style@7.0.1:
    resolution: {integrity: sha512-NsSQJ8zj8TIDiF0ig44Byo3Jk9e4gNt9x2VIlJudnQQ5DhWAHJPF4Tr1ITwyHio2BUi/I6Iv0HRO7beHYOloYQ==}
    engines: {node: ^18.12.0 || ^20.9.0 || >=22.0}
    peerDependencies:
      postcss: ^8.4.32

  postcss-normalize-string@7.0.1:
    resolution: {integrity: sha512-QByrI7hAhsoze992kpbMlJSbZ8FuCEc1OT9EFbZ6HldXNpsdpZr+YXC5di3UEv0+jeZlHbZcoCADgb7a+lPmmQ==}
    engines: {node: ^18.12.0 || ^20.9.0 || >=22.0}
    peerDependencies:
      postcss: ^8.4.32

  postcss-normalize-timing-functions@7.0.1:
    resolution: {integrity: sha512-bHifyuuSNdKKsnNJ0s8fmfLMlvsQwYVxIoUBnowIVl2ZAdrkYQNGVB4RxjfpvkMjipqvbz0u7feBZybkl/6NJg==}
    engines: {node: ^18.12.0 || ^20.9.0 || >=22.0}
    peerDependencies:
      postcss: ^8.4.32

  postcss-normalize-unicode@7.0.4:
    resolution: {integrity: sha512-LvIURTi1sQoZqj8mEIE8R15yvM+OhbR1avynMtI9bUzj5gGKR/gfZFd8O7VMj0QgJaIFzxDwxGl/ASMYAkqO8g==}
    engines: {node: ^18.12.0 || ^20.9.0 || >=22.0}
    peerDependencies:
      postcss: ^8.4.32

  postcss-normalize-url@7.0.1:
    resolution: {integrity: sha512-sUcD2cWtyK1AOL/82Fwy1aIVm/wwj5SdZkgZ3QiUzSzQQofrbq15jWJ3BA7Z+yVRwamCjJgZJN0I9IS7c6tgeQ==}
    engines: {node: ^18.12.0 || ^20.9.0 || >=22.0}
    peerDependencies:
      postcss: ^8.4.32

  postcss-normalize-whitespace@7.0.1:
    resolution: {integrity: sha512-vsbgFHMFQrJBJKrUFJNZ2pgBeBkC2IvvoHjz1to0/0Xk7sII24T0qFOiJzG6Fu3zJoq/0yI4rKWi7WhApW+EFA==}
    engines: {node: ^18.12.0 || ^20.9.0 || >=22.0}
    peerDependencies:
      postcss: ^8.4.32

  postcss-ordered-values@7.0.2:
    resolution: {integrity: sha512-AMJjt1ECBffF7CEON/Y0rekRLS6KsePU6PRP08UqYW4UGFRnTXNrByUzYK1h8AC7UWTZdQ9O3Oq9kFIhm0SFEw==}
    engines: {node: ^18.12.0 || ^20.9.0 || >=22.0}
    peerDependencies:
      postcss: ^8.4.32

  postcss-reduce-initial@7.0.4:
    resolution: {integrity: sha512-rdIC9IlMBn7zJo6puim58Xd++0HdbvHeHaPgXsimMfG1ijC5A9ULvNLSE0rUKVJOvNMcwewW4Ga21ngyJjY/+Q==}
    engines: {node: ^18.12.0 || ^20.9.0 || >=22.0}
    peerDependencies:
      postcss: ^8.4.32

  postcss-reduce-transforms@7.0.1:
    resolution: {integrity: sha512-MhyEbfrm+Mlp/36hvZ9mT9DaO7dbncU0CvWI8V93LRkY6IYlu38OPg3FObnuKTUxJ4qA8HpurdQOo5CyqqO76g==}
    engines: {node: ^18.12.0 || ^20.9.0 || >=22.0}
    peerDependencies:
      postcss: ^8.4.32

  postcss-selector-parser@7.1.0:
    resolution: {integrity: sha512-8sLjZwK0R+JlxlYcTuVnyT2v+htpdrjDOKuMcOVdYjt52Lh8hWRYpxBPoKx/Zg+bcjc3wx6fmQevMmUztS/ccA==}
    engines: {node: '>=4'}

  postcss-svgo@7.1.0:
    resolution: {integrity: sha512-KnAlfmhtoLz6IuU3Sij2ycusNs4jPW+QoFE5kuuUOK8awR6tMxZQrs5Ey3BUz7nFCzT3eqyFgqkyrHiaU2xx3w==}
    engines: {node: ^18.12.0 || ^20.9.0 || >= 18}
    peerDependencies:
      postcss: ^8.4.32

  postcss-unique-selectors@7.0.4:
    resolution: {integrity: sha512-pmlZjsmEAG7cHd7uK3ZiNSW6otSZ13RHuZ/4cDN/bVglS5EpF2r2oxY99SuOHa8m7AWoBCelTS3JPpzsIs8skQ==}
    engines: {node: ^18.12.0 || ^20.9.0 || >=22.0}
    peerDependencies:
      postcss: ^8.4.32

  postcss-value-parser@4.2.0:
    resolution: {integrity: sha512-1NNCs6uurfkVbeXG4S8JFT9t19m45ICnif8zWLd5oPSZ50QnwMfK+H3jv408d4jw/7Bttv5axS5IiHoLaVNHeQ==}

  postcss@8.5.6:
    resolution: {integrity: sha512-3Ybi1tAuwAP9s0r1UQ2J4n5Y0G05bJkpUIO0/bI9MhwmD70S5aTWbXGBwxHrelT+XM1k6dM0pk+SwNkpTRN7Pg==}
    engines: {node: ^10 || ^12 || >=14}

  prelude-ls@1.2.1:
    resolution: {integrity: sha512-vkcDPrRZo1QZLbn5RLGPpg/WmIQ65qoWWhcGKf/b5eplkkarX0m9z8ppCat4mlOqUsWpyNuYgO3VRyrYHSzX5g==}
    engines: {node: '>= 0.8.0'}

  prettier@3.6.2:
    resolution: {integrity: sha512-I7AIg5boAr5R0FFtJ6rCfD+LFsWHp81dolrFD8S79U9tb8Az2nGrJncnMSnys+bpQJfRUzqs9hnA81OAA3hCuQ==}
    engines: {node: '>=14'}
    hasBin: true

  pretty-bytes@7.0.1:
    resolution: {integrity: sha512-285/jRCYIbMGDciDdrw0KPNC4LKEEwz/bwErcYNxSJOi4CpGUuLpb9gQpg3XJP0XYj9ldSRluXxih4lX2YN8Xw==}
    engines: {node: '>=20'}

  punycode@2.3.1:
    resolution: {integrity: sha512-vYt7UD1U9Wg6138shLtLOvdAu+8DsC/ilFtEVHcH+wydcSpNE20AfSOduf6MkRFahL5FY7X1oU7nKVZFtfq8Fg==}
    engines: {node: '>=6'}

  queue-microtask@1.2.3:
    resolution: {integrity: sha512-NuaNSa6flKT5JaSYQzJok04JzTL1CA6aGhv5rfLW3PgqA+M2ChpZQnAC8h8i4ZFkBS8X5RqkDBHA7r4hej3K9A==}

  rc9@2.1.2:
    resolution: {integrity: sha512-btXCnMmRIBINM2LDZoEmOogIZU7Qe7zn4BpomSKZ/ykbLObuBdvG+mFq11DL6fjH1DRwHhrlgtYWG96bJiC7Cg==}

  readdirp@4.1.2:
    resolution: {integrity: sha512-GDhwkLfywWL2s6vEjyhri+eXmfH6j1L7JE27WhqLeYzoh/A3DBaYGEj2H/HFZCn/kMfim73FXxEJTw06WtxQwg==}
    engines: {node: '>= 14.18.0'}

  regexp-tree@0.1.27:
    resolution: {integrity: sha512-iETxpjK6YoRWJG5o6hXLwvjYAoW+FEZn9os0PD/b6AP6xQwsa/Y7lCVgIixBbUPMfhu+i2LtdeAqVTgGlQarfA==}
    hasBin: true

  regjsparser@0.12.0:
    resolution: {integrity: sha512-cnE+y8bz4NhMjISKbgeVJtqNbtf5QpjZP+Bslo+UqkIt9QPnX9q095eiRRASJG1/tz6dlNr6Z5NsBiWYokp6EQ==}
    hasBin: true

  resolve-from@4.0.0:
    resolution: {integrity: sha512-pb/MYmXstAkysRFx8piNI1tGFNQIFA3vkE3Gq4EuA1dF6gHp/+vgZqsCGJapvy8N3Q+4o7FwvquPJcnZ7RYy4g==}
    engines: {node: '>=4'}

  resolve@1.22.10:
    resolution: {integrity: sha512-NPRy+/ncIMeDlTAsuqwKIiferiawhefFJtkNSW0qZJEqMEb+qBt/77B/jGeeek+F0uOeN05CDa6HXbbIgtVX4w==}
    engines: {node: '>= 0.4'}
    hasBin: true

  reusify@1.1.0:
    resolution: {integrity: sha512-g6QUff04oZpHs0eG5p83rFLhHeV00ug/Yf9nZM6fLeUrPguBTkTQOdpAWWspMh55TZfVQDPaN3NQJfbVRAxdIw==}
    engines: {iojs: '>=1.0.0', node: '>=0.10.0'}

  rollup-plugin-dts@6.2.3:
    resolution: {integrity: sha512-UgnEsfciXSPpASuOelix7m4DrmyQgiaWBnvI0TM4GxuDh5FkqW8E5hu57bCxXB90VvR1WNfLV80yEDN18UogSA==}
    engines: {node: '>=16'}
    peerDependencies:
      rollup: ^3.29.4 || ^4
      typescript: ^4.5 || ^5.0

  rollup@4.46.3:
    resolution: {integrity: sha512-RZn2XTjXb8t5g13f5YclGoilU/kwT696DIkY3sywjdZidNSi3+vseaQov7D7BZXVJCPv3pDWUN69C78GGbXsKw==}
    engines: {node: '>=18.0.0', npm: '>=8.0.0'}
    hasBin: true

  run-applescript@7.0.0:
    resolution: {integrity: sha512-9by4Ij99JUr/MCFBUkDKLWK3G9HVXmabKz9U5MlIAIuvuzkiOicRYs8XJLxX+xahD+mLiiCYDqF9dKAgtzKP1A==}
    engines: {node: '>=18'}

  run-parallel@1.2.0:
    resolution: {integrity: sha512-5l4VyZR86LZ/lDxZTR6jqL8AFE2S0IFLMP26AbjsLVADxHdhB/c0GUsH+y39UfCi3dzz8OlQuPmnaJOMoDHQBA==}

  sax@1.4.1:
    resolution: {integrity: sha512-+aWOz7yVScEGoKNd4PA10LZ8sk0A/z5+nXQG5giUO5rprX9jgYsTdov9qCchZiPIZezbZH+jRut8nPodFAX4Jg==}

  scule@1.3.0:
    resolution: {integrity: sha512-6FtHJEvt+pVMIB9IBY+IcCJ6Z5f1iQnytgyfKMhDKgmzYG+TeH/wx1y3l27rshSbLiSanrR9ffZDrEsmjlQF2g==}

  semver@7.7.2:
    resolution: {integrity: sha512-RF0Fw+rO5AMf9MAyaRXI4AV0Ulj5lMHqVxxdSgiVbixSCXoEmmX/jk0CuJw4+3SqroYO9VoUh+HcuJivvtJemA==}
    engines: {node: '>=10'}
    hasBin: true

  shebang-command@2.0.0:
    resolution: {integrity: sha512-kHxr2zZpYtdmrN1qDjrrX/Z1rR1kG8Dx+gkpK1G4eXmvXswmcE1hTWBWYUzlraYw1/yZp6YuDY77YtvbN0dmDA==}
    engines: {node: '>=8'}

  shebang-regex@3.0.0:
    resolution: {integrity: sha512-7++dFhtcx3353uBaq8DDR4NuxBetBzC7ZQOhmTQInHEd6bSrXdiEyzCvG07Z44UYdLShWUyXt5M/yhz8ekcb1A==}
    engines: {node: '>=8'}

  siginfo@2.0.0:
    resolution: {integrity: sha512-ybx0WO1/8bSBLEWXZvEd7gMW3Sn3JFlW3TvX1nREbDLRNQNaeNN8WK0meBwPdAaOI7TtRRRJn/Es1zhrrCHu7g==}

  signal-exit@4.1.0:
    resolution: {integrity: sha512-bzyZ1e88w9O1iNJbKnOlvYTrWPDl46O1bG0D3XInv+9tkPrxrN8jUUTiFlDkkmKWgn1M6CfIA13SuGqOa9Korw==}
    engines: {node: '>=14'}

  source-map-js@1.2.1:
    resolution: {integrity: sha512-UXWMKhLOwVKb728IUtQPXxfYU+usdybtUrK/8uGE8CQMvrhOpwvzDBwj0QhSL7MQc7vIsISBG8VQ8+IDQxpfQA==}
    engines: {node: '>=0.10.0'}

  stackback@0.0.2:
    resolution: {integrity: sha512-1XMJE5fQo1jGH6Y/7ebnwPOBEkIEnT4QF32d5R1+VXdXveM0IBMJt8zfaxX1P3QhVwrYe+576+jkANtSS2mBbw==}

  std-env@3.9.0:
    resolution: {integrity: sha512-UGvjygr6F6tpH7o2qyqR6QYpwraIjKSdtzyBdyytFOHmPZY917kwdwLG0RbOjWOnKmnm3PeHjaoLLMie7kPLQw==}

  string-width@4.2.3:
    resolution: {integrity: sha512-wKyQRQpjJ0sIp62ErSZdGsjMJWsap5oRNihHhu6G7JVO/9jIB6UyevL+tXuOqrng8j/cxKTWyWUwvSTriiZz/g==}
    engines: {node: '>=8'}

  string-width@5.1.2:
    resolution: {integrity: sha512-HnLOCR3vjcY8beoNLtcjZ5/nxn2afmME6lhrDrebokqMap+XbeW8n9TXpPDOqdGK5qcI3oT0GKTW6wC7EMiVqA==}
    engines: {node: '>=12'}

  strip-ansi@6.0.1:
    resolution: {integrity: sha512-Y38VPSHcqkFrCpFnQ9vuSXmquuv5oXOKpGeT6aGrr3o3Gc9AlVa6JBfUSOCnbxGGZF+/0ooI7KrPuUSztUdU5A==}
    engines: {node: '>=8'}

  strip-ansi@7.1.0:
    resolution: {integrity: sha512-iq6eVVI64nQQTRYq2KtEg2d2uU7LElhTJwsH4YzIHZshxlgZms/wIc4VoDQTlG/IvVIrBKG06CrZnp0qv7hkcQ==}
    engines: {node: '>=12'}

  strip-indent@4.0.0:
    resolution: {integrity: sha512-mnVSV2l+Zv6BLpSD/8V87CW/y9EmmbYzGCIavsnsI6/nwn26DwffM/yztm30Z/I2DY9wdS3vXVCMnHDgZaVNoA==}
    engines: {node: '>=12'}

  strip-json-comments@3.1.1:
    resolution: {integrity: sha512-6fPc+R4ihwqP6N/aIv2f1gMH8lOVtWQHoqC4yK6oSDVVocumAsfCqjkXnqiYMhmMwS/mEHLp7Vehlt3ql6lEig==}
    engines: {node: '>=8'}

  strip-literal@3.0.0:
    resolution: {integrity: sha512-TcccoMhJOM3OebGhSBEmp3UZ2SfDMZUEBdRA/9ynfLi8yYajyWX3JiXArcJt4Umh4vISpspkQIY8ZZoCqjbviA==}

  stylehacks@7.0.6:
    resolution: {integrity: sha512-iitguKivmsueOmTO0wmxURXBP8uqOO+zikLGZ7Mm9e/94R4w5T999Js2taS/KBOnQ/wdC3jN3vNSrkGDrlnqQg==}
    engines: {node: ^18.12.0 || ^20.9.0 || >=22.0}
    peerDependencies:
      postcss: ^8.4.32

  supports-color@7.2.0:
    resolution: {integrity: sha512-qpCAvRl9stuOHveKsn7HncJRvv501qIacKzQlO/+Lwxc9+0q2wLyv4Dfvt80/DPn2pqOBsJdDiogXGR9+OvwRw==}
    engines: {node: '>=8'}

  supports-preserve-symlinks-flag@1.0.0:
    resolution: {integrity: sha512-ot0WnXS9fgdkgIcePe6RHNk1WA8+muPa6cSjeR3V8K27q9BB1rTE3R1p7Hv0z1ZyAc8s6Vvv8DIyWf681MAt0w==}
    engines: {node: '>= 0.4'}

  svgo@4.0.0:
    resolution: {integrity: sha512-VvrHQ+9uniE+Mvx3+C9IEe/lWasXCU0nXMY2kZeLrHNICuRiC8uMPyM14UEaMOFA5mhyQqEkB02VoQ16n3DLaw==}
    engines: {node: '>=16'}
    hasBin: true

  test-exclude@7.0.1:
    resolution: {integrity: sha512-pFYqmTw68LXVjeWJMST4+borgQP2AyMNbg1BpZh9LbyhUeNkeaPF9gzfPGUAnSMV3qPYdWUwDIjjCLiSDOl7vg==}
    engines: {node: '>=18'}

  tinybench@2.9.0:
    resolution: {integrity: sha512-0+DUvqWMValLmha6lr4kD8iAMK1HzV0/aKnCtWb9v9641TnP/MFb7Pc2bxoxQjTXAErryXVgUOfv2YqNllqGeg==}

  tinyexec@0.3.2:
    resolution: {integrity: sha512-KQQR9yN7R5+OSwaK0XQoj22pwHoTlgYqmUscPYoknOoWCWfj/5/ABTMRi69FrKU5ffPVh5QcFikpWJI/P1ocHA==}

  tinyexec@1.0.1:
    resolution: {integrity: sha512-5uC6DDlmeqiOwCPmK9jMSdOuZTh8bU39Ys6yidB+UTt5hfZUPGAypSgFRiEp+jbi9qH40BLDvy85jIU88wKSqw==}

  tinyglobby@0.2.14:
    resolution: {integrity: sha512-tX5e7OM1HnYr2+a2C/4V0htOcSQcoSTH9KgJnVvNm5zm/cyEWKJ7j7YutsH9CxMdtOkkLFy2AHrMci9IM8IPZQ==}
    engines: {node: '>=12.0.0'}

  tinypool@1.1.1:
    resolution: {integrity: sha512-Zba82s87IFq9A9XmjiX5uZA/ARWDrB03OHlq+Vw1fSdt0I+4/Kutwy8BP4Y/y/aORMo61FQ0vIb5j44vSo5Pkg==}
    engines: {node: ^18.0.0 || >=20.0.0}

  tinyrainbow@2.0.0:
    resolution: {integrity: sha512-op4nsTR47R6p0vMUUoYl/a+ljLFVtlfaXkLQmqfLR1qHma1h/ysYk4hEXZ880bf2CYgTskvTa/e196Vd5dDQXw==}
    engines: {node: '>=14.0.0'}

  tinyspy@4.0.3:
    resolution: {integrity: sha512-t2T/WLB2WRgZ9EpE4jgPJ9w+i66UZfDc8wHh0xrwiRNN+UwH98GIJkTeZqX9rg0i0ptwzqW+uYeIF0T4F8LR7A==}
    engines: {node: '>=14.0.0'}

  to-regex-range@5.0.1:
    resolution: {integrity: sha512-65P7iz6X5yEr1cwcgvQxbbIw7Uk3gOy5dIdtZ4rDveLqhrdJP+Li/Hx6tyK0NEb+2GCyneCMJiGqrADCSNk8sQ==}
    engines: {node: '>=8.0'}

  ts-api-utils@2.1.0:
    resolution: {integrity: sha512-CUgTZL1irw8u29bzrOD/nH85jqyc74D6SshFgujOIA7osm2Rz7dYH77agkx7H4FBNxDq7Cjf+IjaX/8zwFW+ZQ==}
    engines: {node: '>=18.12'}
    peerDependencies:
      typescript: '>=4.8.4'

  type-check@0.4.0:
    resolution: {integrity: sha512-XleUoc9uwGXqjWwXaUTZAmzMcFZ5858QA2vvx1Ur5xIcixXIP+8LnFDgRplU30us6teqdlskFfu+ae4K79Ooew==}
    engines: {node: '>= 0.8.0'}

  typescript-eslint@8.40.0:
    resolution: {integrity: sha512-Xvd2l+ZmFDPEt4oj1QEXzA4A2uUK6opvKu3eGN9aGjB8au02lIVcLyi375w94hHyejTOmzIU77L8ol2sRg9n7Q==}
    engines: {node: ^18.18.0 || ^20.9.0 || >=21.1.0}
    peerDependencies:
      eslint: ^8.57.0 || ^9.0.0
      typescript: '>=4.8.4 <6.0.0'

  typescript@5.9.2:
    resolution: {integrity: sha512-CWBzXQrc/qOkhidw1OzBTQuYRbfyxDXJMVJ1XNwUHGROVmuaeiEm3OslpZ1RV96d7SKKjZKrSJu3+t/xlw3R9A==}
    engines: {node: '>=14.17'}
    hasBin: true

  ufo@1.6.1:
    resolution: {integrity: sha512-9a4/uxlTWJ4+a5i0ooc1rU7C7YOw3wT+UGqdeNNHWnOF9qcMBgLRS+4IYUqbczewFx4mLEig6gawh7X6mFlEkA==}

  unbuild@3.6.1:
    resolution: {integrity: sha512-+U5CdtrdjfWkZhuO4N9l5UhyiccoeMEXIc2Lbs30Haxb+tRwB3VwB8AoZRxlAzORXunenSo+j6lh45jx+xkKgg==}
    hasBin: true
    peerDependencies:
      typescript: ^5.9.2
    peerDependenciesMeta:
      typescript:
        optional: true

  undici-types@7.10.0:
    resolution: {integrity: sha512-t5Fy/nfn+14LuOc2KNYg75vZqClpAiqscVvMygNnlsHBFpSXdJaYtXMcdNLpl/Qvc3P2cB3s6lOV51nqsFq4ag==}

  unist-util-stringify-position@2.0.3:
    resolution: {integrity: sha512-3faScn5I+hy9VleOq/qNbAd6pAx7iH5jYBMS9I1HgQVijz/4mv5Bvw5iw1sC/90CODiKo81G/ps8AJrISn687g==}

  untyped@2.0.0:
    resolution: {integrity: sha512-nwNCjxJTjNuLCgFr42fEak5OcLuB3ecca+9ksPFNvtfYSLpjf+iJqSIaSnIile6ZPbKYxI5k2AfXqeopGudK/g==}
    hasBin: true

  update-browserslist-db@1.1.3:
    resolution: {integrity: sha512-UxhIZQ+QInVdunkDAaiazvvT/+fXL5Osr0JZlJulepYu6Jd7qJtDZjlur0emRlT71EN3ScPoE7gvsuIKKNavKw==}
    hasBin: true
    peerDependencies:
      browserslist: '>= 4.21.0'

  uri-js@4.4.1:
    resolution: {integrity: sha512-7rKUyy33Q1yc98pQ1DAmLtwX109F7TIfWlW1Ydo8Wl1ii1SeHieeh0HHfPeL2fMXK6z0s8ecKs9frCuLJvndBg==}

  util-deprecate@1.0.2:
    resolution: {integrity: sha512-EPD5q1uXyFxJpCrLnCc1nHnq3gOa6DZBocAIiI2TaSCA7VCJ1UJDMagCzIkXNsUYfD1daK//LTEQ8xiIbrHtcw==}

  vite-node@3.2.4:
    resolution: {integrity: sha512-EbKSKh+bh1E1IFxeO0pg1n4dvoOTt0UDiXMd/qn++r98+jPO1xtJilvXldeuQ8giIB5IkpjCgMleHMNEsGH6pg==}
    engines: {node: ^18.0.0 || ^20.0.0 || >=22.0.0}
    hasBin: true

  vite@7.1.3:
    resolution: {integrity: sha512-OOUi5zjkDxYrKhTV3V7iKsoS37VUM7v40+HuwEmcrsf11Cdx9y3DIr2Px6liIcZFwt3XSRpQvFpL3WVy7ApkGw==}
    engines: {node: ^20.19.0 || >=22.12.0}
    hasBin: true
    peerDependencies:
      '@types/node': ^20.19.0 || >=22.12.0
      jiti: '>=1.21.0'
      less: ^4.0.0
      lightningcss: ^1.21.0
      sass: ^1.70.0
      sass-embedded: ^1.70.0
      stylus: '>=0.54.8'
      sugarss: ^5.0.0
      terser: ^5.16.0
      tsx: ^4.8.1
      yaml: ^2.4.2
    peerDependenciesMeta:
      '@types/node':
        optional: true
      jiti:
        optional: true
      less:
        optional: true
      lightningcss:
        optional: true
      sass:
        optional: true
      sass-embedded:
        optional: true
      stylus:
        optional: true
      sugarss:
        optional: true
      terser:
        optional: true
      tsx:
        optional: true
      yaml:
        optional: true

  vitest@3.2.4:
    resolution: {integrity: sha512-LUCP5ev3GURDysTWiP47wRRUpLKMOfPh+yKTx3kVIEiu5KOMeqzpnYNsKyOoVrULivR8tLcks4+lga33Whn90A==}
    engines: {node: ^18.0.0 || ^20.0.0 || >=22.0.0}
    hasBin: true
    peerDependencies:
      '@edge-runtime/vm': '*'
      '@types/debug': ^4.1.12
      '@types/node': ^18.0.0 || ^20.0.0 || >=22.0.0
      '@vitest/browser': 3.2.4
      '@vitest/ui': 3.2.4
      happy-dom: '*'
      jsdom: '*'
    peerDependenciesMeta:
      '@edge-runtime/vm':
        optional: true
      '@types/debug':
        optional: true
      '@types/node':
        optional: true
      '@vitest/browser':
        optional: true
      '@vitest/ui':
        optional: true
      happy-dom:
        optional: true
      jsdom:
        optional: true

  which@2.0.2:
    resolution: {integrity: sha512-BLI3Tl1TW3Pvl70l3yq3Y64i+awpwXqsGBYWkkqMtnbXgrMD+yj7rhW0kuEDxzJaYXGjEW5ogapKNMEKNMjibA==}
    engines: {node: '>= 8'}
    hasBin: true

  why-is-node-running@2.3.0:
    resolution: {integrity: sha512-hUrmaWBdVDcxvYqnyh09zunKzROWjbZTiNy8dBEjkS7ehEDQibXJ7XvlmtbwuTclUiIyN+CyXQD4Vmko8fNm8w==}
    engines: {node: '>=8'}
    hasBin: true

  word-wrap@1.2.5:
    resolution: {integrity: sha512-BN22B5eaMMI9UMtjrGd5g5eCYPpCPDUy0FJXbYsaT5zYxjFOckS53SQDE3pWkVoWpHXVb3BrYcEN4Twa55B5cA==}
    engines: {node: '>=0.10.0'}

  wrap-ansi@7.0.0:
    resolution: {integrity: sha512-YVGIj2kamLSTxw6NsZjoBxfSwsn0ycdesmc4p+Q21c5zPuZ1pl+NfxVdxPtdHvmNVOQ6XSYG4AUtyt/Fi7D16Q==}
    engines: {node: '>=10'}

  wrap-ansi@8.1.0:
    resolution: {integrity: sha512-si7QWI6zUMq56bESFvagtmzMdGOtoxfR+Sez11Mobfc7tm+VkUckk9bW2UeffTGVUbOksxmSw0AA2gs8g71NCQ==}
    engines: {node: '>=12'}

  wsl-utils@0.1.0:
    resolution: {integrity: sha512-h3Fbisa2nKGPxCpm89Hk33lBLsnaGBvctQopaBSOW/uIs6FTe1ATyAnKFJrzVs9vpGdsTe73WF3V4lIsk4Gacw==}
    engines: {node: '>=18'}

  yaml@2.7.0:
    resolution: {integrity: sha512-+hSoy/QHluxmC9kCIJyL/uyFmLmc+e5CFR5Wa+bpIhIj85LVb9ZH2nVnqrHoSvKogwODv0ClqZkmiSSaIH5LTA==}
    engines: {node: '>= 14'}
    hasBin: true

  yocto-queue@0.1.0:
    resolution: {integrity: sha512-rVksvsnNCdJ/ohGc6xgPwyN8eheCxsiLM8mxuE/t/mOVqJewPuO1miLpTHQiRgTKCLexL4MeAFVagts7HmNZ2Q==}
    engines: {node: '>=10'}

snapshots:

  '@ampproject/remapping@2.3.0':
    dependencies:
      '@jridgewell/gen-mapping': 0.3.13
      '@jridgewell/trace-mapping': 0.3.30

  '@babel/code-frame@7.27.1':
    dependencies:
      '@babel/helper-validator-identifier': 7.27.1
      js-tokens: 4.0.0
      picocolors: 1.1.1
    optional: true

  '@babel/helper-string-parser@7.27.1': {}

  '@babel/helper-validator-identifier@7.27.1': {}

  '@babel/parser@7.28.3':
    dependencies:
      '@babel/types': 7.28.2

  '@babel/runtime@7.28.3': {}

  '@babel/types@7.28.2':
    dependencies:
      '@babel/helper-string-parser': 7.27.1
      '@babel/helper-validator-identifier': 7.27.1

  '@bcoe/v8-coverage@1.0.2': {}

  '@esbuild/aix-ppc64@0.25.9':
    optional: true

  '@esbuild/android-arm64@0.25.9':
    optional: true

  '@esbuild/android-arm@0.25.9':
    optional: true

  '@esbuild/android-x64@0.25.9':
    optional: true

  '@esbuild/darwin-arm64@0.25.9':
    optional: true

  '@esbuild/darwin-x64@0.25.9':
    optional: true

  '@esbuild/freebsd-arm64@0.25.9':
    optional: true

  '@esbuild/freebsd-x64@0.25.9':
    optional: true

  '@esbuild/linux-arm64@0.25.9':
    optional: true

  '@esbuild/linux-arm@0.25.9':
    optional: true

  '@esbuild/linux-ia32@0.25.9':
    optional: true

  '@esbuild/linux-loong64@0.25.9':
    optional: true

  '@esbuild/linux-mips64el@0.25.9':
    optional: true

  '@esbuild/linux-ppc64@0.25.9':
    optional: true

  '@esbuild/linux-riscv64@0.25.9':
    optional: true

  '@esbuild/linux-s390x@0.25.9':
    optional: true

  '@esbuild/linux-x64@0.25.9':
    optional: true

  '@esbuild/netbsd-arm64@0.25.9':
    optional: true

  '@esbuild/netbsd-x64@0.25.9':
    optional: true

  '@esbuild/openbsd-arm64@0.25.9':
    optional: true

  '@esbuild/openbsd-x64@0.25.9':
    optional: true

  '@esbuild/openharmony-arm64@0.25.9':
    optional: true

  '@esbuild/sunos-x64@0.25.9':
    optional: true

  '@esbuild/win32-arm64@0.25.9':
    optional: true

  '@esbuild/win32-ia32@0.25.9':
    optional: true

  '@esbuild/win32-x64@0.25.9':
    optional: true

  '@eslint-community/eslint-utils@4.7.0(eslint@9.33.0(jiti@2.5.1))':
    dependencies:
      eslint: 9.33.0(jiti@2.5.1)
      eslint-visitor-keys: 3.4.3

  '@eslint-community/regexpp@4.12.1': {}

  '@eslint/config-array@0.21.0':
    dependencies:
      '@eslint/object-schema': 2.1.6
      debug: 4.4.1
      minimatch: 3.1.2
    transitivePeerDependencies:
      - supports-color

  '@eslint/config-helpers@0.3.1': {}

  '@eslint/core@0.13.0':
    dependencies:
      '@types/json-schema': 7.0.15

  '@eslint/core@0.15.2':
    dependencies:
      '@types/json-schema': 7.0.15

  '@eslint/eslintrc@3.3.1':
    dependencies:
      ajv: 6.12.6
      debug: 4.4.1
      espree: 10.4.0
      globals: 14.0.0
      ignore: 5.3.2
      import-fresh: 3.3.1
      js-yaml: 4.1.0
      minimatch: 3.1.2
      strip-json-comments: 3.1.1
    transitivePeerDependencies:
      - supports-color

  '@eslint/js@9.33.0': {}

  '@eslint/object-schema@2.1.6': {}

  '@eslint/plugin-kit@0.2.8':
    dependencies:
      '@eslint/core': 0.13.0
      levn: 0.4.1

  '@eslint/plugin-kit@0.3.5':
    dependencies:
      '@eslint/core': 0.15.2
      levn: 0.4.1

  '@humanfs/core@0.19.1': {}

  '@humanfs/node@0.16.6':
    dependencies:
      '@humanfs/core': 0.19.1
      '@humanwhocodes/retry': 0.3.1

  '@humanwhocodes/module-importer@1.0.1': {}

  '@humanwhocodes/retry@0.3.1': {}

  '@humanwhocodes/retry@0.4.3': {}

  '@isaacs/cliui@8.0.2':
    dependencies:
      string-width: 5.1.2
      string-width-cjs: string-width@4.2.3
      strip-ansi: 7.1.0
      strip-ansi-cjs: strip-ansi@6.0.1
      wrap-ansi: 8.1.0
      wrap-ansi-cjs: wrap-ansi@7.0.0

  '@istanbuljs/schema@0.1.3': {}

  '@jridgewell/gen-mapping@0.3.13':
    dependencies:
      '@jridgewell/sourcemap-codec': 1.5.5
      '@jridgewell/trace-mapping': 0.3.30

  '@jridgewell/resolve-uri@3.1.2': {}

  '@jridgewell/sourcemap-codec@1.5.5': {}

  '@jridgewell/trace-mapping@0.3.30':
    dependencies:
      '@jridgewell/resolve-uri': 3.1.2
      '@jridgewell/sourcemap-codec': 1.5.5

  '@nodelib/fs.scandir@2.1.5':
    dependencies:
      '@nodelib/fs.stat': 2.0.5
      run-parallel: 1.2.0

  '@nodelib/fs.stat@2.0.5': {}

  '@nodelib/fs.walk@1.2.8':
    dependencies:
      '@nodelib/fs.scandir': 2.1.5
      fastq: 1.19.1

  '@parcel/watcher-android-arm64@2.5.1':
    optional: true

  '@parcel/watcher-darwin-arm64@2.5.1':
    optional: true

  '@parcel/watcher-darwin-x64@2.5.1':
    optional: true

  '@parcel/watcher-freebsd-x64@2.5.1':
    optional: true

  '@parcel/watcher-linux-arm-glibc@2.5.1':
    optional: true

  '@parcel/watcher-linux-arm-musl@2.5.1':
    optional: true

  '@parcel/watcher-linux-arm64-glibc@2.5.1':
    optional: true

  '@parcel/watcher-linux-arm64-musl@2.5.1':
    optional: true

  '@parcel/watcher-linux-x64-glibc@2.5.1':
    optional: true

  '@parcel/watcher-linux-x64-musl@2.5.1':
    optional: true

  '@parcel/watcher-win32-arm64@2.5.1':
    optional: true

  '@parcel/watcher-win32-ia32@2.5.1':
    optional: true

  '@parcel/watcher-win32-x64@2.5.1':
    optional: true

  '@parcel/watcher@2.5.1':
    dependencies:
      detect-libc: 1.0.3
      is-glob: 4.0.3
      micromatch: 4.0.8
      node-addon-api: 7.1.1
    optionalDependencies:
      '@parcel/watcher-android-arm64': 2.5.1
      '@parcel/watcher-darwin-arm64': 2.5.1
      '@parcel/watcher-darwin-x64': 2.5.1
      '@parcel/watcher-freebsd-x64': 2.5.1
      '@parcel/watcher-linux-arm-glibc': 2.5.1
      '@parcel/watcher-linux-arm-musl': 2.5.1
      '@parcel/watcher-linux-arm64-glibc': 2.5.1
      '@parcel/watcher-linux-arm64-musl': 2.5.1
      '@parcel/watcher-linux-x64-glibc': 2.5.1
      '@parcel/watcher-linux-x64-musl': 2.5.1
      '@parcel/watcher-win32-arm64': 2.5.1
      '@parcel/watcher-win32-ia32': 2.5.1
      '@parcel/watcher-win32-x64': 2.5.1

  '@pkgjs/parseargs@0.11.0':
    optional: true

  '@rollup/plugin-alias@5.1.1(rollup@4.46.3)':
    optionalDependencies:
      rollup: 4.46.3

  '@rollup/plugin-commonjs@28.0.6(rollup@4.46.3)':
    dependencies:
      '@rollup/pluginutils': 5.2.0(rollup@4.46.3)
      commondir: 1.0.1
      estree-walker: 2.0.2
      fdir: 6.5.0(picomatch@4.0.3)
      is-reference: 1.2.1
      magic-string: 0.30.17
      picomatch: 4.0.3
    optionalDependencies:
      rollup: 4.46.3

  '@rollup/plugin-json@6.1.0(rollup@4.46.3)':
    dependencies:
      '@rollup/pluginutils': 5.2.0(rollup@4.46.3)
    optionalDependencies:
      rollup: 4.46.3

  '@rollup/plugin-node-resolve@16.0.1(rollup@4.46.3)':
    dependencies:
      '@rollup/pluginutils': 5.2.0(rollup@4.46.3)
      '@types/resolve': 1.20.2
      deepmerge: 4.3.1
      is-module: 1.0.0
      resolve: 1.22.10
    optionalDependencies:
      rollup: 4.46.3

  '@rollup/plugin-replace@6.0.2(rollup@4.46.3)':
    dependencies:
      '@rollup/pluginutils': 5.2.0(rollup@4.46.3)
      magic-string: 0.30.17
    optionalDependencies:
      rollup: 4.46.3

  '@rollup/pluginutils@5.2.0(rollup@4.46.3)':
    dependencies:
      '@types/estree': 1.0.8
      estree-walker: 2.0.2
      picomatch: 4.0.3
    optionalDependencies:
      rollup: 4.46.3

  '@rollup/rollup-android-arm-eabi@4.46.3':
    optional: true

  '@rollup/rollup-android-arm64@4.46.3':
    optional: true

  '@rollup/rollup-darwin-arm64@4.46.3':
    optional: true

  '@rollup/rollup-darwin-x64@4.46.3':
    optional: true

  '@rollup/rollup-freebsd-arm64@4.46.3':
    optional: true

  '@rollup/rollup-freebsd-x64@4.46.3':
    optional: true

  '@rollup/rollup-linux-arm-gnueabihf@4.46.3':
    optional: true

  '@rollup/rollup-linux-arm-musleabihf@4.46.3':
    optional: true

  '@rollup/rollup-linux-arm64-gnu@4.46.3':
    optional: true

  '@rollup/rollup-linux-arm64-musl@4.46.3':
    optional: true

  '@rollup/rollup-linux-loongarch64-gnu@4.46.3':
    optional: true

  '@rollup/rollup-linux-ppc64-gnu@4.46.3':
    optional: true

  '@rollup/rollup-linux-riscv64-gnu@4.46.3':
    optional: true

  '@rollup/rollup-linux-riscv64-musl@4.46.3':
    optional: true

  '@rollup/rollup-linux-s390x-gnu@4.46.3':
    optional: true

  '@rollup/rollup-linux-x64-gnu@4.46.3':
    optional: true

  '@rollup/rollup-linux-x64-musl@4.46.3':
    optional: true

  '@rollup/rollup-win32-arm64-msvc@4.46.3':
    optional: true

  '@rollup/rollup-win32-ia32-msvc@4.46.3':
    optional: true

  '@rollup/rollup-win32-x64-msvc@4.46.3':
    optional: true

  '@types/chai@5.2.2':
    dependencies:
      '@types/deep-eql': 4.0.2

  '@types/deep-eql@4.0.2': {}

  '@types/estree@1.0.8': {}

  '@types/json-schema@7.0.15': {}

  '@types/mdast@3.0.15':
    dependencies:
      '@types/unist': 2.0.11

  '@types/node@24.3.0':
    dependencies:
      undici-types: 7.10.0

  '@types/resolve@1.20.2': {}

  '@types/unist@2.0.11': {}

  '@typescript-eslint/eslint-plugin@8.40.0(@typescript-eslint/parser@8.40.0(eslint@9.33.0(jiti@2.5.1))(typescript@5.9.2))(eslint@9.33.0(jiti@2.5.1))(typescript@5.9.2)':
    dependencies:
      '@eslint-community/regexpp': 4.12.1
      '@typescript-eslint/parser': 8.40.0(eslint@9.33.0(jiti@2.5.1))(typescript@5.9.2)
      '@typescript-eslint/scope-manager': 8.40.0
      '@typescript-eslint/type-utils': 8.40.0(eslint@9.33.0(jiti@2.5.1))(typescript@5.9.2)
      '@typescript-eslint/utils': 8.40.0(eslint@9.33.0(jiti@2.5.1))(typescript@5.9.2)
      '@typescript-eslint/visitor-keys': 8.40.0
      eslint: 9.33.0(jiti@2.5.1)
      graphemer: 1.4.0
      ignore: 7.0.5
      natural-compare: 1.4.0
      ts-api-utils: 2.1.0(typescript@5.9.2)
      typescript: 5.9.2
    transitivePeerDependencies:
      - supports-color

  '@typescript-eslint/parser@8.40.0(eslint@9.33.0(jiti@2.5.1))(typescript@5.9.2)':
    dependencies:
      '@typescript-eslint/scope-manager': 8.40.0
      '@typescript-eslint/types': 8.40.0
      '@typescript-eslint/typescript-estree': 8.40.0(typescript@5.9.2)
      '@typescript-eslint/visitor-keys': 8.40.0
      debug: 4.4.1
      eslint: 9.33.0(jiti@2.5.1)
      typescript: 5.9.2
    transitivePeerDependencies:
      - supports-color

  '@typescript-eslint/project-service@8.40.0(typescript@5.9.2)':
    dependencies:
      '@typescript-eslint/tsconfig-utils': 8.40.0(typescript@5.9.2)
      '@typescript-eslint/types': 8.40.0
      debug: 4.4.1
      typescript: 5.9.2
    transitivePeerDependencies:
      - supports-color

  '@typescript-eslint/scope-manager@8.40.0':
    dependencies:
      '@typescript-eslint/types': 8.40.0
      '@typescript-eslint/visitor-keys': 8.40.0

  '@typescript-eslint/tsconfig-utils@8.40.0(typescript@5.9.2)':
    dependencies:
      typescript: 5.9.2

  '@typescript-eslint/type-utils@8.40.0(eslint@9.33.0(jiti@2.5.1))(typescript@5.9.2)':
    dependencies:
      '@typescript-eslint/types': 8.40.0
      '@typescript-eslint/typescript-estree': 8.40.0(typescript@5.9.2)
      '@typescript-eslint/utils': 8.40.0(eslint@9.33.0(jiti@2.5.1))(typescript@5.9.2)
      debug: 4.4.1
      eslint: 9.33.0(jiti@2.5.1)
      ts-api-utils: 2.1.0(typescript@5.9.2)
      typescript: 5.9.2
    transitivePeerDependencies:
      - supports-color

  '@typescript-eslint/types@8.40.0': {}

  '@typescript-eslint/typescript-estree@8.40.0(typescript@5.9.2)':
    dependencies:
      '@typescript-eslint/project-service': 8.40.0(typescript@5.9.2)
      '@typescript-eslint/tsconfig-utils': 8.40.0(typescript@5.9.2)
      '@typescript-eslint/types': 8.40.0
      '@typescript-eslint/visitor-keys': 8.40.0
      debug: 4.4.1
      fast-glob: 3.3.3
      is-glob: 4.0.3
      minimatch: 9.0.5
      semver: 7.7.2
      ts-api-utils: 2.1.0(typescript@5.9.2)
      typescript: 5.9.2
    transitivePeerDependencies:
      - supports-color

  '@typescript-eslint/utils@8.40.0(eslint@9.33.0(jiti@2.5.1))(typescript@5.9.2)':
    dependencies:
      '@eslint-community/eslint-utils': 4.7.0(eslint@9.33.0(jiti@2.5.1))
      '@typescript-eslint/scope-manager': 8.40.0
      '@typescript-eslint/types': 8.40.0
      '@typescript-eslint/typescript-estree': 8.40.0(typescript@5.9.2)
      eslint: 9.33.0(jiti@2.5.1)
      typescript: 5.9.2
    transitivePeerDependencies:
      - supports-color

  '@typescript-eslint/visitor-keys@8.40.0':
    dependencies:
      '@typescript-eslint/types': 8.40.0
      eslint-visitor-keys: 4.2.1

  '@vitest/coverage-v8@3.2.4(vitest@3.2.4(@types/node@24.3.0)(jiti@2.5.1)(yaml@2.7.0))':
    dependencies:
      '@ampproject/remapping': 2.3.0
      '@bcoe/v8-coverage': 1.0.2
      ast-v8-to-istanbul: 0.3.4
      debug: 4.4.1
      istanbul-lib-coverage: 3.2.2
      istanbul-lib-report: 3.0.1
      istanbul-lib-source-maps: 5.0.6
      istanbul-reports: 3.2.0
      magic-string: 0.30.17
      magicast: 0.3.5
      std-env: 3.9.0
      test-exclude: 7.0.1
      tinyrainbow: 2.0.0
      vitest: 3.2.4(@types/node@24.3.0)(jiti@2.5.1)(yaml@2.7.0)
    transitivePeerDependencies:
      - supports-color

  '@vitest/expect@3.2.4':
    dependencies:
      '@types/chai': 5.2.2
      '@vitest/spy': 3.2.4
      '@vitest/utils': 3.2.4
      chai: 5.3.1
      tinyrainbow: 2.0.0

  '@vitest/mocker@3.2.4(vite@7.1.3(@types/node@24.3.0)(jiti@2.5.1)(yaml@2.7.0))':
    dependencies:
      '@vitest/spy': 3.2.4
      estree-walker: 3.0.3
      magic-string: 0.30.17
    optionalDependencies:
      vite: 7.1.3(@types/node@24.3.0)(jiti@2.5.1)(yaml@2.7.0)

  '@vitest/pretty-format@3.2.4':
    dependencies:
      tinyrainbow: 2.0.0

  '@vitest/runner@3.2.4':
    dependencies:
      '@vitest/utils': 3.2.4
      pathe: 2.0.3
      strip-literal: 3.0.0

  '@vitest/snapshot@3.2.4':
    dependencies:
      '@vitest/pretty-format': 3.2.4
      magic-string: 0.30.17
      pathe: 2.0.3

  '@vitest/spy@3.2.4':
    dependencies:
      tinyspy: 4.0.3

  '@vitest/utils@3.2.4':
    dependencies:
      '@vitest/pretty-format': 3.2.4
      loupe: 3.2.0
      tinyrainbow: 2.0.0

  acorn-jsx@5.3.2(acorn@8.15.0):
    dependencies:
      acorn: 8.15.0

  acorn@8.15.0: {}

  ajv@6.12.6:
    dependencies:
      fast-deep-equal: 3.1.3
      fast-json-stable-stringify: 2.1.0
      json-schema-traverse: 0.4.1
      uri-js: 4.4.1

  ansi-regex@5.0.1: {}

  ansi-regex@6.2.0: {}

  ansi-styles@4.3.0:
    dependencies:
      color-convert: 2.0.1

  ansi-styles@6.2.1: {}

  argparse@2.0.1: {}

  assertion-error@2.0.1: {}

  ast-v8-to-istanbul@0.3.4:
    dependencies:
      '@jridgewell/trace-mapping': 0.3.30
      estree-walker: 3.0.3
      js-tokens: 9.0.1

  automd@0.4.0(magicast@0.3.5):
    dependencies:
      '@parcel/watcher': 2.5.1
      c12: 3.2.0(magicast@0.3.5)
      citty: 0.1.6
      consola: 3.4.2
      defu: 6.1.4
      destr: 2.0.5
      didyoumean2: 7.0.4
      magic-string: 0.30.17
      mdbox: 0.1.1
      mlly: 1.7.4
      ofetch: 1.4.1
      pathe: 2.0.3
      perfect-debounce: 1.0.0
      pkg-types: 2.2.0
      scule: 1.3.0
      tinyglobby: 0.2.14
      untyped: 2.0.0
    transitivePeerDependencies:
      - magicast

  autoprefixer@10.4.21(postcss@8.5.6):
    dependencies:
      browserslist: 4.25.3
      caniuse-lite: 1.0.30001735
      fraction.js: 4.3.7
      normalize-range: 0.1.2
      picocolors: 1.1.1
      postcss: 8.5.6
      postcss-value-parser: 4.2.0

  balanced-match@1.0.2: {}

  boolbase@1.0.0: {}

  brace-expansion@1.1.12:
    dependencies:
      balanced-match: 1.0.2
      concat-map: 0.0.1

  brace-expansion@2.0.2:
    dependencies:
      balanced-match: 1.0.2

  braces@3.0.3:
    dependencies:
      fill-range: 7.1.1

  browserslist@4.25.3:
    dependencies:
      caniuse-lite: 1.0.30001735
      electron-to-chromium: 1.5.206
      node-releases: 2.0.19
      update-browserslist-db: 1.1.3(browserslist@4.25.3)

  builtin-modules@5.0.0: {}

  bundle-name@4.1.0:
    dependencies:
      run-applescript: 7.0.0

  c12@3.2.0(magicast@0.3.5):
    dependencies:
      chokidar: 4.0.3
      confbox: 0.2.2
      defu: 6.1.4
      dotenv: 17.2.1
      exsolve: 1.0.7
      giget: 2.0.0
      jiti: 2.5.1
      ohash: 2.0.11
      pathe: 2.0.3
      perfect-debounce: 1.0.0
      pkg-types: 2.2.0
      rc9: 2.1.2
    optionalDependencies:
      magicast: 0.3.5

  cac@6.7.14: {}

  callsites@3.1.0: {}

  caniuse-api@3.0.0:
    dependencies:
      browserslist: 4.25.3
      caniuse-lite: 1.0.30001735
      lodash.memoize: 4.1.2
      lodash.uniq: 4.5.0

  caniuse-lite@1.0.30001735: {}

  chai@5.3.1:
    dependencies:
      assertion-error: 2.0.1
      check-error: 2.1.1
      deep-eql: 5.0.2
      loupe: 3.2.0
      pathval: 2.0.1

  chalk@4.1.2:
    dependencies:
      ansi-styles: 4.3.0
      supports-color: 7.2.0

  changelogen@0.6.2(magicast@0.3.5):
    dependencies:
      c12: 3.2.0(magicast@0.3.5)
      confbox: 0.2.2
      consola: 3.4.2
      convert-gitmoji: 0.1.5
      mri: 1.2.0
      node-fetch-native: 1.6.7
      ofetch: 1.4.1
      open: 10.2.0
      pathe: 2.0.3
      pkg-types: 2.2.0
      scule: 1.3.0
      semver: 7.7.2
      std-env: 3.9.0
    transitivePeerDependencies:
      - magicast

  character-entities-legacy@1.1.4: {}

  character-entities@1.2.4: {}

  character-reference-invalid@1.1.4: {}

  check-error@2.1.1: {}

  chokidar@4.0.3:
    dependencies:
      readdirp: 4.1.2

  ci-info@4.3.0: {}

  citty@0.1.6:
    dependencies:
      consola: 3.4.2

  clean-regexp@1.0.0:
    dependencies:
      escape-string-regexp: 1.0.5

  color-convert@2.0.1:
    dependencies:
      color-name: 1.1.4

  color-name@1.1.4: {}

  colord@2.9.3: {}

  commander@11.1.0: {}

  commondir@1.0.1: {}

  concat-map@0.0.1: {}

  confbox@0.1.8: {}

  confbox@0.2.2: {}

  consola@3.4.2: {}

  convert-gitmoji@0.1.5: {}

  core-js-compat@3.45.0:
    dependencies:
      browserslist: 4.25.3

  cross-spawn@7.0.6:
    dependencies:
      path-key: 3.1.1
      shebang-command: 2.0.0
      which: 2.0.2

  css-declaration-sorter@7.2.0(postcss@8.5.6):
    dependencies:
      postcss: 8.5.6

  css-select@5.2.2:
    dependencies:
      boolbase: 1.0.0
      css-what: 6.2.2
      domhandler: 5.0.3
      domutils: 3.2.2
      nth-check: 2.1.1

  css-tree@2.2.1:
    dependencies:
      mdn-data: 2.0.28
      source-map-js: 1.2.1

  css-tree@3.1.0:
    dependencies:
      mdn-data: 2.12.2
      source-map-js: 1.2.1

  css-what@6.2.2: {}

  cssesc@3.0.0: {}

  cssnano-preset-default@7.0.8(postcss@8.5.6):
    dependencies:
      browserslist: 4.25.3
      css-declaration-sorter: 7.2.0(postcss@8.5.6)
      cssnano-utils: 5.0.1(postcss@8.5.6)
      postcss: 8.5.6
      postcss-calc: 10.1.1(postcss@8.5.6)
      postcss-colormin: 7.0.4(postcss@8.5.6)
      postcss-convert-values: 7.0.6(postcss@8.5.6)
      postcss-discard-comments: 7.0.4(postcss@8.5.6)
      postcss-discard-duplicates: 7.0.2(postcss@8.5.6)
      postcss-discard-empty: 7.0.1(postcss@8.5.6)
      postcss-discard-overridden: 7.0.1(postcss@8.5.6)
      postcss-merge-longhand: 7.0.5(postcss@8.5.6)
      postcss-merge-rules: 7.0.6(postcss@8.5.6)
      postcss-minify-font-values: 7.0.1(postcss@8.5.6)
      postcss-minify-gradients: 7.0.1(postcss@8.5.6)
      postcss-minify-params: 7.0.4(postcss@8.5.6)
      postcss-minify-selectors: 7.0.5(postcss@8.5.6)
      postcss-normalize-charset: 7.0.1(postcss@8.5.6)
      postcss-normalize-display-values: 7.0.1(postcss@8.5.6)
      postcss-normalize-positions: 7.0.1(postcss@8.5.6)
      postcss-normalize-repeat-style: 7.0.1(postcss@8.5.6)
      postcss-normalize-string: 7.0.1(postcss@8.5.6)
      postcss-normalize-timing-functions: 7.0.1(postcss@8.5.6)
      postcss-normalize-unicode: 7.0.4(postcss@8.5.6)
      postcss-normalize-url: 7.0.1(postcss@8.5.6)
      postcss-normalize-whitespace: 7.0.1(postcss@8.5.6)
      postcss-ordered-values: 7.0.2(postcss@8.5.6)
      postcss-reduce-initial: 7.0.4(postcss@8.5.6)
      postcss-reduce-transforms: 7.0.1(postcss@8.5.6)
      postcss-svgo: 7.1.0(postcss@8.5.6)
      postcss-unique-selectors: 7.0.4(postcss@8.5.6)

  cssnano-utils@5.0.1(postcss@8.5.6):
    dependencies:
      postcss: 8.5.6

  cssnano@7.1.0(postcss@8.5.6):
    dependencies:
      cssnano-preset-default: 7.0.8(postcss@8.5.6)
      lilconfig: 3.1.3
      postcss: 8.5.6

  csso@5.0.5:
    dependencies:
      css-tree: 2.2.1

  debug@4.4.1:
    dependencies:
      ms: 2.1.3

  deep-eql@5.0.2: {}

  deep-is@0.1.4: {}

  deepmerge@4.3.1: {}

  default-browser-id@5.0.0: {}

  default-browser@5.2.1:
    dependencies:
      bundle-name: 4.1.0
      default-browser-id: 5.0.0

  define-lazy-prop@3.0.0: {}

  defu@6.1.4: {}

  destr@2.0.5: {}

  detect-libc@1.0.3: {}

  didyoumean2@7.0.4:
    dependencies:
      '@babel/runtime': 7.28.3
      fastest-levenshtein: 1.0.16
      lodash.deburr: 4.1.0

  dom-serializer@2.0.0:
    dependencies:
      domelementtype: 2.3.0
      domhandler: 5.0.3
      entities: 4.5.0

  domelementtype@2.3.0: {}

  domhandler@5.0.3:
    dependencies:
      domelementtype: 2.3.0

  domutils@3.2.2:
    dependencies:
      dom-serializer: 2.0.0
      domelementtype: 2.3.0
      domhandler: 5.0.3

  dotenv@17.2.1: {}

  eastasianwidth@0.2.0: {}

  electron-to-chromium@1.5.206: {}

  emoji-regex@8.0.0: {}

  emoji-regex@9.2.2: {}

  entities@4.5.0: {}

  es-module-lexer@1.7.0: {}

  esbuild@0.25.9:
    optionalDependencies:
      '@esbuild/aix-ppc64': 0.25.9
      '@esbuild/android-arm': 0.25.9
      '@esbuild/android-arm64': 0.25.9
      '@esbuild/android-x64': 0.25.9
      '@esbuild/darwin-arm64': 0.25.9
      '@esbuild/darwin-x64': 0.25.9
      '@esbuild/freebsd-arm64': 0.25.9
      '@esbuild/freebsd-x64': 0.25.9
      '@esbuild/linux-arm': 0.25.9
      '@esbuild/linux-arm64': 0.25.9
      '@esbuild/linux-ia32': 0.25.9
      '@esbuild/linux-loong64': 0.25.9
      '@esbuild/linux-mips64el': 0.25.9
      '@esbuild/linux-ppc64': 0.25.9
      '@esbuild/linux-riscv64': 0.25.9
      '@esbuild/linux-s390x': 0.25.9
      '@esbuild/linux-x64': 0.25.9
      '@esbuild/netbsd-arm64': 0.25.9
      '@esbuild/netbsd-x64': 0.25.9
      '@esbuild/openbsd-arm64': 0.25.9
      '@esbuild/openbsd-x64': 0.25.9
      '@esbuild/openharmony-arm64': 0.25.9
      '@esbuild/sunos-x64': 0.25.9
      '@esbuild/win32-arm64': 0.25.9
      '@esbuild/win32-ia32': 0.25.9
      '@esbuild/win32-x64': 0.25.9

  escalade@3.2.0: {}

  escape-string-regexp@1.0.5: {}

  escape-string-regexp@4.0.0: {}

  eslint-config-unjs@0.5.0(eslint@9.33.0(jiti@2.5.1))(typescript@5.9.2):
    dependencies:
      '@eslint/js': 9.33.0
      eslint: 9.33.0(jiti@2.5.1)
      eslint-plugin-markdown: 5.1.0(eslint@9.33.0(jiti@2.5.1))
      eslint-plugin-unicorn: 59.0.1(eslint@9.33.0(jiti@2.5.1))
      globals: 16.3.0
      typescript: 5.9.2
      typescript-eslint: 8.40.0(eslint@9.33.0(jiti@2.5.1))(typescript@5.9.2)
    transitivePeerDependencies:
      - supports-color

  eslint-plugin-markdown@5.1.0(eslint@9.33.0(jiti@2.5.1)):
    dependencies:
      eslint: 9.33.0(jiti@2.5.1)
      mdast-util-from-markdown: 0.8.5
    transitivePeerDependencies:
      - supports-color

  eslint-plugin-unicorn@59.0.1(eslint@9.33.0(jiti@2.5.1)):
    dependencies:
      '@babel/helper-validator-identifier': 7.27.1
      '@eslint-community/eslint-utils': 4.7.0(eslint@9.33.0(jiti@2.5.1))
      '@eslint/plugin-kit': 0.2.8
      ci-info: 4.3.0
      clean-regexp: 1.0.0
      core-js-compat: 3.45.0
      eslint: 9.33.0(jiti@2.5.1)
      esquery: 1.6.0
      find-up-simple: 1.0.1
      globals: 16.3.0
      indent-string: 5.0.0
      is-builtin-module: 5.0.0
      jsesc: 3.1.0
      pluralize: 8.0.0
      regexp-tree: 0.1.27
      regjsparser: 0.12.0
      semver: 7.7.2
      strip-indent: 4.0.0

  eslint-scope@8.4.0:
    dependencies:
      esrecurse: 4.3.0
      estraverse: 5.3.0

  eslint-visitor-keys@3.4.3: {}

  eslint-visitor-keys@4.2.1: {}

  eslint@9.33.0(jiti@2.5.1):
    dependencies:
      '@eslint-community/eslint-utils': 4.7.0(eslint@9.33.0(jiti@2.5.1))
      '@eslint-community/regexpp': 4.12.1
      '@eslint/config-array': 0.21.0
      '@eslint/config-helpers': 0.3.1
      '@eslint/core': 0.15.2
      '@eslint/eslintrc': 3.3.1
      '@eslint/js': 9.33.0
      '@eslint/plugin-kit': 0.3.5
      '@humanfs/node': 0.16.6
      '@humanwhocodes/module-importer': 1.0.1
      '@humanwhocodes/retry': 0.4.3
      '@types/estree': 1.0.8
      '@types/json-schema': 7.0.15
      ajv: 6.12.6
      chalk: 4.1.2
      cross-spawn: 7.0.6
      debug: 4.4.1
      escape-string-regexp: 4.0.0
      eslint-scope: 8.4.0
      eslint-visitor-keys: 4.2.1
      espree: 10.4.0
      esquery: 1.6.0
      esutils: 2.0.3
      fast-deep-equal: 3.1.3
      file-entry-cache: 8.0.0
      find-up: 5.0.0
      glob-parent: 6.0.2
      ignore: 5.3.2
      imurmurhash: 0.1.4
      is-glob: 4.0.3
      json-stable-stringify-without-jsonify: 1.0.1
      lodash.merge: 4.6.2
      minimatch: 3.1.2
      natural-compare: 1.4.0
      optionator: 0.9.4
    optionalDependencies:
      jiti: 2.5.1
    transitivePeerDependencies:
      - supports-color

  espree@10.4.0:
    dependencies:
      acorn: 8.15.0
      acorn-jsx: 5.3.2(acorn@8.15.0)
      eslint-visitor-keys: 4.2.1

  esquery@1.6.0:
    dependencies:
      estraverse: 5.3.0

  esrecurse@4.3.0:
    dependencies:
      estraverse: 5.3.0

  estraverse@5.3.0: {}

  estree-walker@2.0.2: {}

  estree-walker@3.0.3:
    dependencies:
      '@types/estree': 1.0.8

  esutils@2.0.3: {}

  expect-type@1.2.2: {}

  exsolve@1.0.7: {}

  fast-deep-equal@3.1.3: {}

  fast-glob@3.3.3:
    dependencies:
      '@nodelib/fs.stat': 2.0.5
      '@nodelib/fs.walk': 1.2.8
      glob-parent: 5.1.2
      merge2: 1.4.1
      micromatch: 4.0.8

  fast-json-stable-stringify@2.1.0: {}

  fast-levenshtein@2.0.6: {}

  fastest-levenshtein@1.0.16: {}

  fastq@1.19.1:
    dependencies:
      reusify: 1.1.0

  fdir@6.5.0(picomatch@4.0.3):
    optionalDependencies:
      picomatch: 4.0.3

  file-entry-cache@8.0.0:
    dependencies:
      flat-cache: 4.0.1

  fill-range@7.1.1:
    dependencies:
      to-regex-range: 5.0.1

  find-up-simple@1.0.1: {}

  find-up@5.0.0:
    dependencies:
      locate-path: 6.0.0
      path-exists: 4.0.0

  fix-dts-default-cjs-exports@1.0.1:
    dependencies:
      magic-string: 0.30.17
      mlly: 1.7.4
      rollup: 4.46.3

  flat-cache@4.0.1:
    dependencies:
      flatted: 3.3.3
      keyv: 4.5.4

  flatted@3.3.3: {}

  foreground-child@3.3.1:
    dependencies:
      cross-spawn: 7.0.6
      signal-exit: 4.1.0

  fraction.js@4.3.7: {}

  fsevents@2.3.3:
    optional: true

  function-bind@1.1.2: {}

  giget@2.0.0:
    dependencies:
      citty: 0.1.6
      consola: 3.4.2
      defu: 6.1.4
      node-fetch-native: 1.6.7
      nypm: 0.6.1
      pathe: 2.0.3

  glob-parent@5.1.2:
    dependencies:
      is-glob: 4.0.3

  glob-parent@6.0.2:
    dependencies:
      is-glob: 4.0.3

  glob@10.4.5:
    dependencies:
      foreground-child: 3.3.1
      jackspeak: 3.4.3
      minimatch: 9.0.5
      minipass: 7.1.2
      package-json-from-dist: 1.0.1
      path-scurry: 1.11.1

  globals@14.0.0: {}

  globals@16.3.0: {}

  graphemer@1.4.0: {}

  has-flag@4.0.0: {}

  hasown@2.0.2:
    dependencies:
      function-bind: 1.1.2

  hookable@5.5.3: {}

  html-escaper@2.0.2: {}

  ignore@5.3.2: {}

  ignore@7.0.5: {}

  import-fresh@3.3.1:
    dependencies:
      parent-module: 1.0.1
      resolve-from: 4.0.0

  imurmurhash@0.1.4: {}

  indent-string@5.0.0: {}

  is-alphabetical@1.0.4: {}

  is-alphanumerical@1.0.4:
    dependencies:
      is-alphabetical: 1.0.4
      is-decimal: 1.0.4

  is-builtin-module@5.0.0:
    dependencies:
      builtin-modules: 5.0.0

  is-core-module@2.16.1:
    dependencies:
      hasown: 2.0.2

  is-decimal@1.0.4: {}

  is-docker@3.0.0: {}

  is-extglob@2.1.1: {}

  is-fullwidth-code-point@3.0.0: {}

  is-glob@4.0.3:
    dependencies:
      is-extglob: 2.1.1

  is-hexadecimal@1.0.4: {}

  is-inside-container@1.0.0:
    dependencies:
      is-docker: 3.0.0

  is-module@1.0.0: {}

  is-number@7.0.0: {}

  is-reference@1.2.1:
    dependencies:
      '@types/estree': 1.0.8

  is-wsl@3.1.0:
    dependencies:
      is-inside-container: 1.0.0

  isexe@2.0.0: {}

  istanbul-lib-coverage@3.2.2: {}

  istanbul-lib-report@3.0.1:
    dependencies:
      istanbul-lib-coverage: 3.2.2
      make-dir: 4.0.0
      supports-color: 7.2.0

  istanbul-lib-source-maps@5.0.6:
    dependencies:
      '@jridgewell/trace-mapping': 0.3.30
      debug: 4.4.1
      istanbul-lib-coverage: 3.2.2
    transitivePeerDependencies:
      - supports-color

  istanbul-reports@3.2.0:
    dependencies:
      html-escaper: 2.0.2
      istanbul-lib-report: 3.0.1

  jackspeak@3.4.3:
    dependencies:
      '@isaacs/cliui': 8.0.2
    optionalDependencies:
      '@pkgjs/parseargs': 0.11.0

  jiti@1.21.7: {}

  jiti@2.5.1: {}

  js-tokens@4.0.0:
    optional: true

  js-tokens@9.0.1: {}

  js-yaml@4.1.0:
    dependencies:
      argparse: 2.0.1

  jsesc@3.0.2: {}

  jsesc@3.1.0: {}

  json-buffer@3.0.1: {}

  json-schema-traverse@0.4.1: {}

  json-stable-stringify-without-jsonify@1.0.1: {}

  keyv@4.5.4:
    dependencies:
      json-buffer: 3.0.1

  knitwork@1.2.0: {}

  levn@0.4.1:
    dependencies:
      prelude-ls: 1.2.1
      type-check: 0.4.0

  lilconfig@3.1.3: {}

  locate-path@6.0.0:
    dependencies:
      p-locate: 5.0.0

  lodash.deburr@4.1.0: {}

  lodash.memoize@4.1.2: {}

  lodash.merge@4.6.2: {}

  lodash.uniq@4.5.0: {}

  loupe@3.2.0: {}

  lru-cache@10.4.3: {}

  magic-string@0.30.17:
    dependencies:
      '@jridgewell/sourcemap-codec': 1.5.5

  magicast@0.3.5:
    dependencies:
      '@babel/parser': 7.28.3
      '@babel/types': 7.28.2
      source-map-js: 1.2.1

  make-dir@4.0.0:
    dependencies:
      semver: 7.7.2

  md4w@0.2.7: {}

  mdast-util-from-markdown@0.8.5:
    dependencies:
      '@types/mdast': 3.0.15
      mdast-util-to-string: 2.0.0
      micromark: 2.11.4
      parse-entities: 2.0.0
      unist-util-stringify-position: 2.0.3
    transitivePeerDependencies:
      - supports-color

  mdast-util-to-string@2.0.0: {}

  mdbox@0.1.1:
    dependencies:
      md4w: 0.2.7

  mdn-data@2.0.28: {}

  mdn-data@2.12.2: {}

  merge2@1.4.1: {}

  micromark@2.11.4:
    dependencies:
      debug: 4.4.1
      parse-entities: 2.0.0
    transitivePeerDependencies:
      - supports-color

  micromatch@4.0.8:
    dependencies:
      braces: 3.0.3
      picomatch: 2.3.1

  min-indent@1.0.1: {}

  minimatch@3.1.2:
    dependencies:
      brace-expansion: 1.1.12

  minimatch@9.0.5:
    dependencies:
      brace-expansion: 2.0.2

  minipass@7.1.2: {}

  mkdist@2.3.0(typescript@5.9.2):
    dependencies:
      autoprefixer: 10.4.21(postcss@8.5.6)
      citty: 0.1.6
      cssnano: 7.1.0(postcss@8.5.6)
      defu: 6.1.4
      esbuild: 0.25.9
      jiti: 1.21.7
      mlly: 1.7.4
      pathe: 2.0.3
      pkg-types: 2.2.0
      postcss: 8.5.6
      postcss-nested: 7.0.2(postcss@8.5.6)
      semver: 7.7.2
      tinyglobby: 0.2.14
    optionalDependencies:
      typescript: 5.9.2

  mlly@1.7.4:
    dependencies:
      acorn: 8.15.0
      pathe: 2.0.3
      pkg-types: 1.3.1
      ufo: 1.6.1

  mri@1.2.0: {}

  ms@2.1.3: {}

  nanoid@3.3.11: {}

  natural-compare@1.4.0: {}

  node-addon-api@7.1.1: {}

  node-fetch-native@1.6.7: {}

  node-releases@2.0.19: {}

  normalize-range@0.1.2: {}

  nth-check@2.1.1:
    dependencies:
      boolbase: 1.0.0

  nypm@0.6.1:
    dependencies:
      citty: 0.1.6
      consola: 3.4.2
      pathe: 2.0.3
      pkg-types: 2.2.0
      tinyexec: 1.0.1

  ofetch@1.4.1:
    dependencies:
      destr: 2.0.5
      node-fetch-native: 1.6.7
      ufo: 1.6.1

  ohash@2.0.11: {}

  open@10.2.0:
    dependencies:
      default-browser: 5.2.1
      define-lazy-prop: 3.0.0
      is-inside-container: 1.0.0
      wsl-utils: 0.1.0

  optionator@0.9.4:
    dependencies:
      deep-is: 0.1.4
      fast-levenshtein: 2.0.6
      levn: 0.4.1
      prelude-ls: 1.2.1
      type-check: 0.4.0
      word-wrap: 1.2.5

  p-limit@3.1.0:
    dependencies:
      yocto-queue: 0.1.0

  p-locate@5.0.0:
    dependencies:
      p-limit: 3.1.0

  package-json-from-dist@1.0.1: {}

  parent-module@1.0.1:
    dependencies:
      callsites: 3.1.0

  parse-entities@2.0.0:
    dependencies:
      character-entities: 1.2.4
      character-entities-legacy: 1.1.4
      character-reference-invalid: 1.1.4
      is-alphanumerical: 1.0.4
      is-decimal: 1.0.4
      is-hexadecimal: 1.0.4

  path-exists@4.0.0: {}

  path-key@3.1.1: {}

  path-parse@1.0.7: {}

  path-scurry@1.11.1:
    dependencies:
      lru-cache: 10.4.3
      minipass: 7.1.2

  pathe@2.0.3: {}

  pathval@2.0.1: {}

  perfect-debounce@1.0.0: {}

  picocolors@1.1.1: {}

  picomatch@2.3.1: {}

  picomatch@4.0.3: {}

  pkg-types@1.3.1:
    dependencies:
      confbox: 0.1.8
      mlly: 1.7.4
      pathe: 2.0.3

  pkg-types@2.2.0:
    dependencies:
      confbox: 0.2.2
      exsolve: 1.0.7
      pathe: 2.0.3

  pluralize@8.0.0: {}

  postcss-calc@10.1.1(postcss@8.5.6):
    dependencies:
      postcss: 8.5.6
      postcss-selector-parser: 7.1.0
      postcss-value-parser: 4.2.0

  postcss-colormin@7.0.4(postcss@8.5.6):
    dependencies:
      browserslist: 4.25.3
      caniuse-api: 3.0.0
      colord: 2.9.3
      postcss: 8.5.6
      postcss-value-parser: 4.2.0

  postcss-convert-values@7.0.6(postcss@8.5.6):
    dependencies:
      browserslist: 4.25.3
      postcss: 8.5.6
      postcss-value-parser: 4.2.0

  postcss-discard-comments@7.0.4(postcss@8.5.6):
    dependencies:
      postcss: 8.5.6
      postcss-selector-parser: 7.1.0

  postcss-discard-duplicates@7.0.2(postcss@8.5.6):
    dependencies:
      postcss: 8.5.6

  postcss-discard-empty@7.0.1(postcss@8.5.6):
    dependencies:
      postcss: 8.5.6

  postcss-discard-overridden@7.0.1(postcss@8.5.6):
    dependencies:
      postcss: 8.5.6

  postcss-merge-longhand@7.0.5(postcss@8.5.6):
    dependencies:
      postcss: 8.5.6
      postcss-value-parser: 4.2.0
      stylehacks: 7.0.6(postcss@8.5.6)

  postcss-merge-rules@7.0.6(postcss@8.5.6):
    dependencies:
      browserslist: 4.25.3
      caniuse-api: 3.0.0
      cssnano-utils: 5.0.1(postcss@8.5.6)
      postcss: 8.5.6
      postcss-selector-parser: 7.1.0

  postcss-minify-font-values@7.0.1(postcss@8.5.6):
    dependencies:
      postcss: 8.5.6
      postcss-value-parser: 4.2.0

  postcss-minify-gradients@7.0.1(postcss@8.5.6):
    dependencies:
      colord: 2.9.3
      cssnano-utils: 5.0.1(postcss@8.5.6)
      postcss: 8.5.6
      postcss-value-parser: 4.2.0

  postcss-minify-params@7.0.4(postcss@8.5.6):
    dependencies:
      browserslist: 4.25.3
      cssnano-utils: 5.0.1(postcss@8.5.6)
      postcss: 8.5.6
      postcss-value-parser: 4.2.0

  postcss-minify-selectors@7.0.5(postcss@8.5.6):
    dependencies:
      cssesc: 3.0.0
      postcss: 8.5.6
      postcss-selector-parser: 7.1.0

  postcss-nested@7.0.2(postcss@8.5.6):
    dependencies:
      postcss: 8.5.6
      postcss-selector-parser: 7.1.0

  postcss-normalize-charset@7.0.1(postcss@8.5.6):
    dependencies:
      postcss: 8.5.6

  postcss-normalize-display-values@7.0.1(postcss@8.5.6):
    dependencies:
      postcss: 8.5.6
      postcss-value-parser: 4.2.0

  postcss-normalize-positions@7.0.1(postcss@8.5.6):
    dependencies:
      postcss: 8.5.6
      postcss-value-parser: 4.2.0

  postcss-normalize-repeat-style@7.0.1(postcss@8.5.6):
    dependencies:
      postcss: 8.5.6
      postcss-value-parser: 4.2.0

  postcss-normalize-string@7.0.1(postcss@8.5.6):
    dependencies:
      postcss: 8.5.6
      postcss-value-parser: 4.2.0

  postcss-normalize-timing-functions@7.0.1(postcss@8.5.6):
    dependencies:
      postcss: 8.5.6
      postcss-value-parser: 4.2.0

  postcss-normalize-unicode@7.0.4(postcss@8.5.6):
    dependencies:
      browserslist: 4.25.3
      postcss: 8.5.6
      postcss-value-parser: 4.2.0

  postcss-normalize-url@7.0.1(postcss@8.5.6):
    dependencies:
      postcss: 8.5.6
      postcss-value-parser: 4.2.0

  postcss-normalize-whitespace@7.0.1(postcss@8.5.6):
    dependencies:
      postcss: 8.5.6
      postcss-value-parser: 4.2.0

  postcss-ordered-values@7.0.2(postcss@8.5.6):
    dependencies:
      cssnano-utils: 5.0.1(postcss@8.5.6)
      postcss: 8.5.6
      postcss-value-parser: 4.2.0

  postcss-reduce-initial@7.0.4(postcss@8.5.6):
    dependencies:
      browserslist: 4.25.3
      caniuse-api: 3.0.0
      postcss: 8.5.6

  postcss-reduce-transforms@7.0.1(postcss@8.5.6):
    dependencies:
      postcss: 8.5.6
      postcss-value-parser: 4.2.0

  postcss-selector-parser@7.1.0:
    dependencies:
      cssesc: 3.0.0
      util-deprecate: 1.0.2

  postcss-svgo@7.1.0(postcss@8.5.6):
    dependencies:
      postcss: 8.5.6
      postcss-value-parser: 4.2.0
      svgo: 4.0.0

  postcss-unique-selectors@7.0.4(postcss@8.5.6):
    dependencies:
      postcss: 8.5.6
      postcss-selector-parser: 7.1.0

  postcss-value-parser@4.2.0: {}

  postcss@8.5.6:
    dependencies:
      nanoid: 3.3.11
      picocolors: 1.1.1
      source-map-js: 1.2.1

  prelude-ls@1.2.1: {}

  prettier@3.6.2: {}

  pretty-bytes@7.0.1: {}

  punycode@2.3.1: {}

  queue-microtask@1.2.3: {}

  rc9@2.1.2:
    dependencies:
      defu: 6.1.4
      destr: 2.0.5

  readdirp@4.1.2: {}

  regexp-tree@0.1.27: {}

  regjsparser@0.12.0:
    dependencies:
      jsesc: 3.0.2

  resolve-from@4.0.0: {}

  resolve@1.22.10:
    dependencies:
      is-core-module: 2.16.1
      path-parse: 1.0.7
      supports-preserve-symlinks-flag: 1.0.0

  reusify@1.1.0: {}

  rollup-plugin-dts@6.2.3(rollup@4.46.3)(typescript@5.9.2):
    dependencies:
      magic-string: 0.30.17
      rollup: 4.46.3
      typescript: 5.9.2
    optionalDependencies:
      '@babel/code-frame': 7.27.1

  rollup@4.46.3:
    dependencies:
      '@types/estree': 1.0.8
    optionalDependencies:
      '@rollup/rollup-android-arm-eabi': 4.46.3
      '@rollup/rollup-android-arm64': 4.46.3
      '@rollup/rollup-darwin-arm64': 4.46.3
      '@rollup/rollup-darwin-x64': 4.46.3
      '@rollup/rollup-freebsd-arm64': 4.46.3
      '@rollup/rollup-freebsd-x64': 4.46.3
      '@rollup/rollup-linux-arm-gnueabihf': 4.46.3
      '@rollup/rollup-linux-arm-musleabihf': 4.46.3
      '@rollup/rollup-linux-arm64-gnu': 4.46.3
      '@rollup/rollup-linux-arm64-musl': 4.46.3
      '@rollup/rollup-linux-loongarch64-gnu': 4.46.3
      '@rollup/rollup-linux-ppc64-gnu': 4.46.3
      '@rollup/rollup-linux-riscv64-gnu': 4.46.3
      '@rollup/rollup-linux-riscv64-musl': 4.46.3
      '@rollup/rollup-linux-s390x-gnu': 4.46.3
      '@rollup/rollup-linux-x64-gnu': 4.46.3
      '@rollup/rollup-linux-x64-musl': 4.46.3
      '@rollup/rollup-win32-arm64-msvc': 4.46.3
      '@rollup/rollup-win32-ia32-msvc': 4.46.3
      '@rollup/rollup-win32-x64-msvc': 4.46.3
      fsevents: 2.3.3

  run-applescript@7.0.0: {}

  run-parallel@1.2.0:
    dependencies:
      queue-microtask: 1.2.3

  sax@1.4.1: {}

  scule@1.3.0: {}

  semver@7.7.2: {}

  shebang-command@2.0.0:
    dependencies:
      shebang-regex: 3.0.0

  shebang-regex@3.0.0: {}

  siginfo@2.0.0: {}

  signal-exit@4.1.0: {}

  source-map-js@1.2.1: {}

  stackback@0.0.2: {}

  std-env@3.9.0: {}

  string-width@4.2.3:
    dependencies:
      emoji-regex: 8.0.0
      is-fullwidth-code-point: 3.0.0
      strip-ansi: 6.0.1

  string-width@5.1.2:
    dependencies:
      eastasianwidth: 0.2.0
      emoji-regex: 9.2.2
      strip-ansi: 7.1.0

  strip-ansi@6.0.1:
    dependencies:
      ansi-regex: 5.0.1

  strip-ansi@7.1.0:
    dependencies:
      ansi-regex: 6.2.0

  strip-indent@4.0.0:
    dependencies:
      min-indent: 1.0.1

  strip-json-comments@3.1.1: {}

  strip-literal@3.0.0:
    dependencies:
      js-tokens: 9.0.1

  stylehacks@7.0.6(postcss@8.5.6):
    dependencies:
      browserslist: 4.25.3
      postcss: 8.5.6
      postcss-selector-parser: 7.1.0

  supports-color@7.2.0:
    dependencies:
      has-flag: 4.0.0

  supports-preserve-symlinks-flag@1.0.0: {}

  svgo@4.0.0:
    dependencies:
      commander: 11.1.0
      css-select: 5.2.2
      css-tree: 3.1.0
      css-what: 6.2.2
      csso: 5.0.5
      picocolors: 1.1.1
      sax: 1.4.1

  test-exclude@7.0.1:
    dependencies:
      '@istanbuljs/schema': 0.1.3
      glob: 10.4.5
      minimatch: 9.0.5

  tinybench@2.9.0: {}

  tinyexec@0.3.2: {}

  tinyexec@1.0.1: {}

  tinyglobby@0.2.14:
    dependencies:
      fdir: 6.5.0(picomatch@4.0.3)
      picomatch: 4.0.3

  tinypool@1.1.1: {}

  tinyrainbow@2.0.0: {}

  tinyspy@4.0.3: {}

  to-regex-range@5.0.1:
    dependencies:
      is-number: 7.0.0

  ts-api-utils@2.1.0(typescript@5.9.2):
    dependencies:
      typescript: 5.9.2

  type-check@0.4.0:
    dependencies:
      prelude-ls: 1.2.1

  typescript-eslint@8.40.0(eslint@9.33.0(jiti@2.5.1))(typescript@5.9.2):
    dependencies:
      '@typescript-eslint/eslint-plugin': 8.40.0(@typescript-eslint/parser@8.40.0(eslint@9.33.0(jiti@2.5.1))(typescript@5.9.2))(eslint@9.33.0(jiti@2.5.1))(typescript@5.9.2)
      '@typescript-eslint/parser': 8.40.0(eslint@9.33.0(jiti@2.5.1))(typescript@5.9.2)
      '@typescript-eslint/typescript-estree': 8.40.0(typescript@5.9.2)
      '@typescript-eslint/utils': 8.40.0(eslint@9.33.0(jiti@2.5.1))(typescript@5.9.2)
      eslint: 9.33.0(jiti@2.5.1)
      typescript: 5.9.2
    transitivePeerDependencies:
      - supports-color

  typescript@5.9.2: {}

  ufo@1.6.1: {}

  unbuild@3.6.1(typescript@5.9.2):
    dependencies:
      '@rollup/plugin-alias': 5.1.1(rollup@4.46.3)
      '@rollup/plugin-commonjs': 28.0.6(rollup@4.46.3)
      '@rollup/plugin-json': 6.1.0(rollup@4.46.3)
      '@rollup/plugin-node-resolve': 16.0.1(rollup@4.46.3)
      '@rollup/plugin-replace': 6.0.2(rollup@4.46.3)
      '@rollup/pluginutils': 5.2.0(rollup@4.46.3)
      citty: 0.1.6
      consola: 3.4.2
      defu: 6.1.4
      esbuild: 0.25.9
      fix-dts-default-cjs-exports: 1.0.1
      hookable: 5.5.3
      jiti: 2.5.1
      magic-string: 0.30.17
      mkdist: 2.3.0(typescript@5.9.2)
      mlly: 1.7.4
      pathe: 2.0.3
      pkg-types: 2.2.0
      pretty-bytes: 7.0.1
      rollup: 4.46.3
      rollup-plugin-dts: 6.2.3(rollup@4.46.3)(typescript@5.9.2)
      scule: 1.3.0
      tinyglobby: 0.2.14
      untyped: 2.0.0
    optionalDependencies:
      typescript: 5.9.2
    transitivePeerDependencies:
      - sass
      - vue
      - vue-sfc-transformer
      - vue-tsc

  undici-types@7.10.0: {}

  unist-util-stringify-position@2.0.3:
    dependencies:
      '@types/unist': 2.0.11

  untyped@2.0.0:
    dependencies:
      citty: 0.1.6
      defu: 6.1.4
      jiti: 2.5.1
      knitwork: 1.2.0
      scule: 1.3.0

  update-browserslist-db@1.1.3(browserslist@4.25.3):
    dependencies:
      browserslist: 4.25.3
      escalade: 3.2.0
      picocolors: 1.1.1

  uri-js@4.4.1:
    dependencies:
      punycode: 2.3.1

  util-deprecate@1.0.2: {}

  vite-node@3.2.4(@types/node@24.3.0)(jiti@2.5.1)(yaml@2.7.0):
    dependencies:
      cac: 6.7.14
      debug: 4.4.1
      es-module-lexer: 1.7.0
      pathe: 2.0.3
      vite: 7.1.3(@types/node@24.3.0)(jiti@2.5.1)(yaml@2.7.0)
    transitivePeerDependencies:
      - '@types/node'
      - jiti
      - less
      - lightningcss
      - sass
      - sass-embedded
      - stylus
      - sugarss
      - supports-color
      - terser
      - tsx
      - yaml

  vite@7.1.3(@types/node@24.3.0)(jiti@2.5.1)(yaml@2.7.0):
    dependencies:
      esbuild: 0.25.9
      fdir: 6.5.0(picomatch@4.0.3)
      picomatch: 4.0.3
      postcss: 8.5.6
      rollup: 4.46.3
      tinyglobby: 0.2.14
    optionalDependencies:
      '@types/node': 24.3.0
      fsevents: 2.3.3
      jiti: 2.5.1
      yaml: 2.7.0

  vitest@3.2.4(@types/node@24.3.0)(jiti@2.5.1)(yaml@2.7.0):
    dependencies:
      '@types/chai': 5.2.2
      '@vitest/expect': 3.2.4
      '@vitest/mocker': 3.2.4(vite@7.1.3(@types/node@24.3.0)(jiti@2.5.1)(yaml@2.7.0))
      '@vitest/pretty-format': 3.2.4
      '@vitest/runner': 3.2.4
      '@vitest/snapshot': 3.2.4
      '@vitest/spy': 3.2.4
      '@vitest/utils': 3.2.4
      chai: 5.3.1
      debug: 4.4.1
      expect-type: 1.2.2
      magic-string: 0.30.17
      pathe: 2.0.3
      picomatch: 4.0.3
      std-env: 3.9.0
      tinybench: 2.9.0
      tinyexec: 0.3.2
      tinyglobby: 0.2.14
      tinypool: 1.1.1
      tinyrainbow: 2.0.0
      vite: 7.1.3(@types/node@24.3.0)(jiti@2.5.1)(yaml@2.7.0)
      vite-node: 3.2.4(@types/node@24.3.0)(jiti@2.5.1)(yaml@2.7.0)
      why-is-node-running: 2.3.0
    optionalDependencies:
      '@types/node': 24.3.0
    transitivePeerDependencies:
      - jiti
      - less
      - lightningcss
      - msw
      - sass
      - sass-embedded
      - stylus
      - sugarss
      - supports-color
      - terser
      - tsx
      - yaml

  which@2.0.2:
    dependencies:
      isexe: 2.0.0

  why-is-node-running@2.3.0:
    dependencies:
      siginfo: 2.0.0
      stackback: 0.0.2

  word-wrap@1.2.5: {}

  wrap-ansi@7.0.0:
    dependencies:
      ansi-styles: 4.3.0
      string-width: 4.2.3
      strip-ansi: 6.0.1

  wrap-ansi@8.1.0:
    dependencies:
      ansi-styles: 6.2.1
      string-width: 5.1.2
      strip-ansi: 7.1.0

  wsl-utils@0.1.0:
    dependencies:
      is-wsl: 3.1.0

  yaml@2.7.0:
    optional: true

  yocto-queue@0.1.0: {}<|MERGE_RESOLUTION|>--- conflicted
+++ resolved
@@ -15,16 +15,8 @@
         specifier: ^1.0.7
         version: 1.0.7
       pathe:
-<<<<<<< HEAD
-        specifier: ^2.0.2
-        version: 2.0.2
-      tinyglobby:
-        specifier: ^0.2.10
-        version: 0.2.10
-=======
         specifier: ^2.0.3
         version: 2.0.3
->>>>>>> 7b781ed7
     devDependencies:
       '@types/node':
         specifier: ^24.3.0
