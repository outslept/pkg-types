--- conflicted
+++ resolved
@@ -4,70 +4,16 @@
   autoInstallPeers: true
   excludeLinksFromLockfile: false
 
-<<<<<<< HEAD
-dependencies:
-  '@pnpm/sort-packages':
-    specifier: ^5.0.1
-    version: 5.0.1
-  globby:
-    specifier: ^13.1.3
-    version: 13.1.4
-  jsonc-parser:
-    specifier: ^3.2.0
-    version: 3.2.0
-  mlly:
-    specifier: ^1.4.0
-    version: 1.4.0
-  pathe:
-    specifier: ^1.1.1
-    version: 1.1.1
-  yaml:
-    specifier: ^2.2.1
-    version: 2.2.2
-
-devDependencies:
-  '@types/node':
-    specifier: ^18.16.18
-    version: 18.16.18
-  '@vitest/coverage-v8':
-    specifier: ^0.32.2
-    version: 0.32.2(vitest@0.32.2)
-  changelogen:
-    specifier: ^0.5.3
-    version: 0.5.3
-  eslint:
-    specifier: ^8.43.0
-    version: 8.43.0
-  eslint-config-unjs:
-    specifier: ^0.2.1
-    version: 0.2.1(eslint@8.43.0)(typescript@5.1.6)
-  expect-type:
-    specifier: ^0.16.0
-    version: 0.16.0
-  jiti:
-    specifier: ^1.18.2
-    version: 1.18.2
-  prettier:
-    specifier: ^2.8.8
-    version: 2.8.8
-  typescript:
-    specifier: ^5.1.6
-    version: 5.1.6
-  unbuild:
-    specifier: ^1.2.1
-    version: 1.2.1
-  vitest:
-    specifier: ^0.32.2
-    version: 0.32.2
-=======
 importers:
->>>>>>> eacec262
 
   .:
     dependencies:
       confbox:
         specifier: ^0.1.8
         version: 0.1.8
+      globby:
+        specifier: ^14.0.2
+        version: 14.0.2
       mlly:
         specifier: ^1.7.4
         version: 1.7.4
@@ -564,12 +510,6 @@
   '@nodelib/fs.scandir@2.1.5':
     resolution: {integrity: sha512-vq24Bq3ym5HEQm2NKCr3yXDwjc7vTsEThRDnkp2DK9p1uqLR+DHurm/NOTo0KG7HYHU7eppKZj3MyqYuMBf62g==}
     engines: {node: '>= 8'}
-<<<<<<< HEAD
-    dependencies:
-      '@nodelib/fs.stat': 2.0.5
-      run-parallel: 1.2.0
-=======
->>>>>>> eacec262
 
   '@nodelib/fs.stat@2.0.5':
     resolution: {integrity: sha512-RkhPPp2zrqDAQA/2jNhnztcPAlv64XdhIp7a7454A5ovI7Bukxgt7MX7udwAu3zg1DcpPU0rz3VV1SeaqvY4+A==}
@@ -578,43 +518,6 @@
   '@nodelib/fs.walk@1.2.8':
     resolution: {integrity: sha512-oGB+UxlgWcgQkgwo8GcEGwemoTFt3FIO9ababBmaGwXIoBKZ+GTy0pP185beGg7Llih/NSHSV2XAs1lnznocSg==}
     engines: {node: '>= 8'}
-<<<<<<< HEAD
-    dependencies:
-      '@nodelib/fs.scandir': 2.1.5
-      fastq: 1.15.0
-
-  /@pkgr/utils@2.3.1:
-    resolution: {integrity: sha512-wfzX8kc1PMyUILA+1Z/EqoE4UCXGy0iRGMhPwdfae1+f0OXlLqCk+By+aMzgJBzR9AzS4CDizioG6Ss1gvAFJw==}
-    engines: {node: ^12.20.0 || ^14.18.0 || >=16.0.0}
-    dependencies:
-      cross-spawn: 7.0.3
-      is-glob: 4.0.3
-      open: 8.4.1
-      picocolors: 1.0.0
-      tiny-glob: 0.2.9
-      tslib: 2.5.0
-    dev: true
-
-  /@pnpm/graph-sequencer@1.1.0:
-    resolution: {integrity: sha512-YWrRI5VWm14GXrYeNB0lgQ42eVyvbTKwlWZkHDTnMcKkExJkOo3/dh6oQ7IRovw26w0jrdyCC5kAsUK3yPCFGQ==}
-    dev: false
-
-  /@pnpm/sort-packages@5.0.1:
-    resolution: {integrity: sha512-utsPnrfqVmueuUDgVB+8y7u8nZaKwikNMVdODH483CJEmrtcMAk/6f711st4/0A9XXSyHrPiSxDx+/N02e5k8A==}
-    engines: {node: '>=16.14'}
-    dependencies:
-      '@pnpm/graph-sequencer': 1.1.0
-      '@pnpm/types': 9.0.0
-    dev: false
-
-  /@pnpm/types@9.0.0:
-    resolution: {integrity: sha512-+nNqpNvqb1u3WW/cHDo7tGjqJBWWe4GAHEdELrz4QMQwGAtG/1GF6NMc0cewdwgU2k67CI3JHGu4quZJnMEUJg==}
-    engines: {node: '>=16.14'}
-    dev: false
-
-  /@rollup/plugin-alias@5.0.0(rollup@3.21.3):
-    resolution: {integrity: sha512-l9hY5chSCjuFRPsnRm16twWBiSApl2uYFLsepQYwtBuAxNMQ/1dJqADld40P0Jkqm65GRTLy/AC6hnpVebtLsA==}
-=======
 
   '@parcel/watcher-android-arm64@2.5.1':
     resolution: {integrity: sha512-KF8+j9nNbUN8vzOFDpRMsaKBHZ/mcjEjMToVMJOhTozkDonQFFrRcfdLWn6yWKCmJKmdVxSgHiYvTCef4/qcBA==}
@@ -704,7 +607,6 @@
 
   '@rollup/plugin-alias@5.1.1':
     resolution: {integrity: sha512-PR9zDb+rOzkRb2VD+EuKB7UC41vU5DIwZ5qqCpk0KJudcWAyi8rvYOhS7+L5aZCspw1stTViLgN5v6FF1p5cgQ==}
->>>>>>> eacec262
     engines: {node: '>=14.0.0'}
     peerDependencies:
       rollup: ^1.20.0||^2.0.0||^3.0.0||^4.0.0
@@ -1036,11 +938,6 @@
   braces@3.0.3:
     resolution: {integrity: sha512-yQbXgO/OSZVD2IsiLlro+7Hf6Q18EJrKSEsdoMzKePKXct3gvD8oLcOQdIzGupr5Fj+EDe8gO/lxc1BzfMpxvA==}
     engines: {node: '>=8'}
-<<<<<<< HEAD
-    dependencies:
-      fill-range: 7.0.1
-=======
->>>>>>> eacec262
 
   browserslist@4.24.4:
     resolution: {integrity: sha512-KDi1Ny1gSePi1vm0q4oxSF8b4DR44GF4BbmS2YdhPLOEqd8pDviZOGH/GsmRwoWJ2+5Lr085X7naowMwKHDG1A==}
@@ -1274,16 +1171,8 @@
   dom-serializer@2.0.0:
     resolution: {integrity: sha512-wIkAryiqt/nV5EQKqQpo3SToSOV9J0DnbJqwK7Wv/Trc92zIAYZ4FlMu+JPFW1DfGFt81ZTCGgDEabffXeLyJg==}
 
-<<<<<<< HEAD
-  /dir-glob@3.0.1:
-    resolution: {integrity: sha512-WkrWp9GR4KXfKGYzOLmTuGVi1UWFfws377n9cc55/tb6DuqyF6pcQ5AbiHEshaDpY9v6oaSr2XCDidGmMwdzIA==}
-    engines: {node: '>=8'}
-    dependencies:
-      path-type: 4.0.0
-=======
   domelementtype@2.3.0:
     resolution: {integrity: sha512-OLETBj6w0OsagBwdXnPdN0cnMfF9opN69co+7ZrbfPGrdpPVNBUj02spi6B1N7wChLQiPn4CSH/zJvXw56gmHw==}
->>>>>>> eacec262
 
   domhandler@5.0.3:
     resolution: {integrity: sha512-cgwlv/1iFQiFnU96XXgROh8xTeetsnJiDsTc7TYCLFd9+/WNkIqPTxiM/8pSd8VIrhXGTf1Ny1q1hquVqDJB5w==}
@@ -3434,19 +3323,7 @@
 
   confbox@0.1.8: {}
 
-<<<<<<< HEAD
-  /fast-glob@3.2.12:
-    resolution: {integrity: sha512-DVj4CQIYYow0BlaelwK1pHl5n5cRSJfM60UA0zK891sVInoPri2Ekj7+e1CT3/3qxXenpI+nBBmQAcJPJgaj4w==}
-    engines: {node: '>=8.6.0'}
-    dependencies:
-      '@nodelib/fs.stat': 2.0.5
-      '@nodelib/fs.walk': 1.2.8
-      glob-parent: 5.1.2
-      merge2: 1.4.1
-      micromatch: 4.0.5
-=======
   consola@3.4.0: {}
->>>>>>> eacec262
 
   convert-gitmoji@0.1.5: {}
 
@@ -3454,11 +3331,7 @@
 
   core-js-compat@3.40.0:
     dependencies:
-<<<<<<< HEAD
-      reusify: 1.0.4
-=======
       browserslist: 4.24.4
->>>>>>> eacec262
 
   cross-spawn@7.0.6:
     dependencies:
@@ -3468,11 +3341,7 @@
 
   css-declaration-sorter@7.2.0(postcss@8.5.1):
     dependencies:
-<<<<<<< HEAD
-      to-regex-range: 5.0.1
-=======
       postcss: 8.5.1
->>>>>>> eacec262
 
   css-select@5.1.0:
     dependencies:
@@ -3685,14 +3554,10 @@
 
   eslint-plugin-markdown@5.1.0(eslint@9.19.0(jiti@2.4.2)):
     dependencies:
-<<<<<<< HEAD
-      is-glob: 4.0.3
-=======
       eslint: 9.19.0(jiti@2.4.2)
       mdast-util-from-markdown: 0.8.5
     transitivePeerDependencies:
       - supports-color
->>>>>>> eacec262
 
   eslint-plugin-unicorn@56.0.1(eslint@9.19.0(jiti@2.4.2)):
     dependencies:
@@ -3776,17 +3641,9 @@
 
   esrecurse@4.3.0:
     dependencies:
-<<<<<<< HEAD
-      dir-glob: 3.0.1
-      fast-glob: 3.2.12
-      ignore: 5.2.4
-      merge2: 1.4.1
-      slash: 4.0.0
-=======
       estraverse: 5.3.0
 
   estraverse@5.3.0: {}
->>>>>>> eacec262
 
   estree-walker@2.0.2: {}
 
@@ -3863,13 +3720,7 @@
 
   function-bind@1.1.2: {}
 
-<<<<<<< HEAD
-  /ignore@5.2.4:
-    resolution: {integrity: sha512-MAb38BcSbH0eHNBxn7ql2NH/kX33OkB3lZ1BNdh7ENeRChHTYsTvWrMubiIAMNS2llXEEgZ1MUOBtXChP3kaFQ==}
-    engines: {node: '>= 4'}
-=======
   gensync@1.0.0-beta.2: {}
->>>>>>> eacec262
 
   giget@1.2.4:
     dependencies:
@@ -3928,22 +3779,12 @@
 
   html-escaper@2.0.2: {}
 
-<<<<<<< HEAD
-  /is-extglob@2.1.1:
-    resolution: {integrity: sha512-SbKbANkN603Vi4jEZv49LeVJMn4yGwsbzZworEoyEiutsN3nJYdbO36zfhGJ6QEDpOZIFkDtnq5JRxmvl3jsoQ==}
-    engines: {node: '>=0.10.0'}
-=======
   ignore@5.3.2: {}
->>>>>>> eacec262
 
   import-fresh@3.3.0:
     dependencies:
-<<<<<<< HEAD
-      is-extglob: 2.1.1
-=======
       parent-module: 1.0.1
       resolve-from: 4.0.0
->>>>>>> eacec262
 
   imurmurhash@0.1.4: {}
 
@@ -3953,17 +3794,8 @@
 
   is-alphanumerical@1.0.4:
     dependencies:
-<<<<<<< HEAD
-      has-tostringtag: 1.0.0
-    dev: true
-
-  /is-number@7.0.0:
-    resolution: {integrity: sha512-41Cifkg6e8TylSpdtTpeLVMqvSBEVzTttHvERD741+pnZ8ANv0004MRL43QKPDlK9cGvNp6NZWZUBlbGXYxxng==}
-    engines: {node: '>=0.12.0'}
-=======
       is-alphabetical: 1.0.4
       is-decimal: 1.0.4
->>>>>>> eacec262
 
   is-arrayish@0.2.1: {}
 
@@ -4135,22 +3967,9 @@
 
   mdn-data@2.0.28: {}
 
-<<<<<<< HEAD
-  /merge2@1.4.1:
-    resolution: {integrity: sha512-8q7VEgMJW4J8tcfVPy8g09NcQwZdbwFEqhe/WZkoIzjn/3TGDwtOCYtXGxA3O8tPzpczCCDgv+P2P5y00ZJOOg==}
-    engines: {node: '>= 8'}
-
-  /micromatch@4.0.5:
-    resolution: {integrity: sha512-DMy+ERcEW2q8Z2Po+WNXuw3c5YaUSFjAO5GsJqfEl7UjvtIuFKO6ZrKvcItdy98dwFI2N1tg3zNIdKaQT+aNdA==}
-    engines: {node: '>=8.6'}
-    dependencies:
-      braces: 3.0.2
-      picomatch: 2.3.1
-=======
   mdn-data@2.0.30: {}
 
   merge2@1.4.1: {}
->>>>>>> eacec262
 
   micromark@2.11.4:
     dependencies:
@@ -4456,16 +4275,10 @@
       postcss: 8.5.1
       postcss-value-parser: 4.2.0
 
-<<<<<<< HEAD
-  /path-type@4.0.0:
-    resolution: {integrity: sha512-gDKb8aZMDeD/tZWs9P6+q0J9Mwkdl6xMV8TjnGP3qJVJ06bdMgkbBlLU8IdfOsIsFz2BW1rNVT3XuNEl8zPAvw==}
-    engines: {node: '>=8'}
-=======
   postcss-normalize-timing-functions@7.0.0(postcss@8.5.1):
     dependencies:
       postcss: 8.5.1
       postcss-value-parser: 4.2.0
->>>>>>> eacec262
 
   postcss-normalize-unicode@7.0.2(postcss@8.5.1):
     dependencies:
@@ -4489,17 +4302,11 @@
       postcss: 8.5.1
       postcss-value-parser: 4.2.0
 
-<<<<<<< HEAD
-  /picomatch@2.3.1:
-    resolution: {integrity: sha512-JU3teHTNjmE2VCGFzuY8EXzCDVwEqB2a8fsIvwaStHhAWJEeVd1o1QD80CU6+ZdEXXSLbSsuLwJjkCBWqRQUVA==}
-    engines: {node: '>=8.6'}
-=======
   postcss-reduce-initial@7.0.2(postcss@8.5.1):
     dependencies:
       browserslist: 4.24.4
       caniuse-api: 3.0.0
       postcss: 8.5.1
->>>>>>> eacec262
 
   postcss-reduce-transforms@7.0.0(postcss@8.5.1):
     dependencies:
@@ -4537,12 +4344,7 @@
 
   prelude-ls@1.2.1: {}
 
-<<<<<<< HEAD
-  /queue-microtask@1.2.3:
-    resolution: {integrity: sha512-NuaNSa6flKT5JaSYQzJok04JzTL1CA6aGhv5rfLW3PgqA+M2ChpZQnAC8h8i4ZFkBS8X5RqkDBHA7r4hej3K9A==}
-=======
   prettier@3.4.2: {}
->>>>>>> eacec262
 
   pretty-bytes@6.1.1: {}
 
@@ -4589,14 +4391,6 @@
       is-core-module: 2.16.1
       path-parse: 1.0.7
       supports-preserve-symlinks-flag: 1.0.0
-<<<<<<< HEAD
-    dev: true
-
-  /reusify@1.0.4:
-    resolution: {integrity: sha512-U9nH88a3fc/ekCF1l0/UP1IosiuIjyTh7hBvXVMHYgVcfGvt897Xguj2UOLDeI5BG2m7/uwyaLVT6fbtCwTyzw==}
-    engines: {iojs: '>=1.0.0', node: '>=0.10.0'}
-=======
->>>>>>> eacec262
 
   reusify@1.0.4: {}
 
@@ -4638,23 +4432,6 @@
   run-parallel@1.2.0:
     dependencies:
       queue-microtask: 1.2.3
-<<<<<<< HEAD
-
-  /safe-regex-test@1.0.0:
-    resolution: {integrity: sha512-JBUUzyOgEwXQY1NuPtvcj/qcBDbDmEvWufhlnXZIm75DEHp+afM1r1ujJpJsV/gSM4t59tpDyPi1sd6ZaPFfsA==}
-    dependencies:
-      call-bind: 1.0.2
-      get-intrinsic: 1.2.0
-      is-regex: 1.1.4
-    dev: true
-
-  /safe-regex@2.1.1:
-    resolution: {integrity: sha512-rx+x8AMzKb5Q5lQ95Zoi6ZbJqwCLkqi3XuJXp5P3rT8OEc6sZCJG5AE5dU3lsgRr/F4Bs31jSlVN+j5KrsGu9A==}
-    dependencies:
-      regexp-tree: 0.1.24
-    dev: true
-=======
->>>>>>> eacec262
 
   scule@1.3.0: {}
 
@@ -4672,13 +4449,7 @@
 
   siginfo@2.0.0: {}
 
-<<<<<<< HEAD
-  /slash@4.0.0:
-    resolution: {integrity: sha512-3dOsAHXXUkQTpOYcoAxLIorMTp4gIQr5IW3iVb7A7lFIp0VHhnynm9izx6TssdrIcVIESAlVjtnO2K8bg+Coew==}
-    engines: {node: '>=12'}
-=======
   signal-exit@4.1.0: {}
->>>>>>> eacec262
 
   slash@5.1.0: {}
 
@@ -4783,22 +4554,6 @@
   to-regex-range@5.0.1:
     dependencies:
       is-number: 7.0.0
-<<<<<<< HEAD
-
-  /tsconfig-paths@3.14.1:
-    resolution: {integrity: sha512-fxDhWnFSLt3VuTwtvJt5fpwxBHg5AdKWMsgcPOOIilyjymcYVZoCQF8fvFRezCNfblEXmi+PcM1eYHeOAgXCOQ==}
-    dependencies:
-      '@types/json5': 0.0.29
-      json5: 1.0.2
-      minimist: 1.2.8
-      strip-bom: 3.0.0
-    dev: true
-
-  /tslib@1.14.1:
-    resolution: {integrity: sha512-Xni35NKzjgMrwevysHTCArtLDpPvye8zV/0E4EyYn43P7/7qvQwPh9BGkHewbMulVntbigmcT7rdX3BNo9wRJg==}
-    dev: true
-=======
->>>>>>> eacec262
 
   ts-api-utils@2.0.0(typescript@5.7.3):
     dependencies:
@@ -4984,13 +4739,7 @@
 
   yallist@3.1.1: {}
 
-<<<<<<< HEAD
-  /yaml@2.2.2:
-    resolution: {integrity: sha512-CBKFWExMn46Foo4cldiChEzn7S7SRV+wqiluAb6xmueD/fGyRHIhX8m14vVGgeFWjN540nKCNVj6P21eQjgTuA==}
-    engines: {node: '>= 14'}
-=======
   yallist@4.0.0: {}
->>>>>>> eacec262
 
   yaml@2.7.0: {}
 
