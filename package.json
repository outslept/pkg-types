--- conflicted
+++ resolved
@@ -25,18 +25,10 @@
     "test": "vitest run --typecheck --coverage"
   },
   "dependencies": {
-<<<<<<< HEAD
-    "@pnpm/sort-packages": "^5.0.1",
-    "globby": "^13.1.3",
-    "jsonc-parser": "^3.2.0",
-    "mlly": "^1.4.0",
-    "pathe": "^1.1.1",
-    "yaml": "^2.2.1"
-=======
     "confbox": "^0.1.8",
+    "globby": "^14.0.2",
     "mlly": "^1.7.4",
     "pathe": "^2.0.2"
->>>>>>> eacec262
   },
   "devDependencies": {
     "@types/node": "^22.12.0",
