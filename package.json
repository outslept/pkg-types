--- conflicted
+++ resolved
@@ -23,16 +23,9 @@
     "test": "vitest run --typecheck --coverage"
   },
   "dependencies": {
-<<<<<<< HEAD
-    "confbox": "^0.1.8",
-    "mlly": "^1.7.4",
-    "pathe": "^2.0.2",
-    "tinyglobby": "^0.2.10"
-=======
     "confbox": "^0.2.2",
     "exsolve": "^1.0.7",
     "pathe": "^2.0.3"
->>>>>>> 7b781ed7
   },
   "devDependencies": {
     "@types/node": "^24.3.0",
