--- conflicted
+++ resolved
@@ -34,19 +34,7 @@
   startingFrom: ".",
   rootPattern: /^node_modules$/,
   reverse: false,
-<<<<<<< HEAD
   test: existsFile,
-=======
-  test: (filePath: string) => {
-    try {
-      if (statSync(filePath).isFile()) {
-        return true;
-      }
-    } catch {
-      // Ignore
-    }
-  },
->>>>>>> eacec262
 };
 
 /**
@@ -135,5 +123,7 @@
     if (statSync(filePath).isFile()) {
       return true;
     }
-  } catch {}
+  } catch {
+    // Ignore
+  }
 }